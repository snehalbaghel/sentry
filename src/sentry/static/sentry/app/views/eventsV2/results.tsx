import React from 'react';
import styled from '@emotion/styled';
import * as Sentry from '@sentry/browser';
import * as ReactRouter from 'react-router';
import {Location} from 'history';
import omit from 'lodash/omit';
import isEqual from 'lodash/isEqual';

import {Organization, GlobalSelection} from 'app/types';
import {t, tct} from 'app/locale';
import {PageContent} from 'app/styles/organization';
import {Client} from 'app/api';
import {getParams} from 'app/components/organizations/globalSelectionHeader/getParams';
import {fetchTotalCount} from 'app/actionCreators/events';
import {loadOrganizationTags} from 'app/actionCreators/tags';
import {fetchProjectsCount} from 'app/actionCreators/projects';
import Alert from 'app/components/alert';
import GlobalSelectionHeader from 'app/components/organizations/globalSelectionHeader';
import LightWeightNoProjectMessage from 'app/components/lightWeightNoProjectMessage';
import SentryDocumentTitle from 'app/components/sentryDocumentTitle';
import Confirm from 'app/components/confirm';
import space from 'app/styles/space';
import SearchBar from 'app/views/events/searchBar';
import {trackAnalyticsEvent} from 'app/utils/analytics';
import withApi from 'app/utils/withApi';
import withOrganization from 'app/utils/withOrganization';
import withGlobalSelection from 'app/utils/withGlobalSelection';
import EventView, {isAPIPayloadSimilar} from 'app/utils/discover/eventView';
import {ContentBox, Main, Side} from 'app/utils/discover/styles';
import {generateQueryWithTag} from 'app/utils';
import localStorage from 'app/utils/localStorage';
import {decodeScalar} from 'app/utils/queryString';

import {DEFAULT_EVENT_VIEW} from './data';
import Table from './table';
import Tags from './tags';
import ResultsHeader from './resultsHeader';
import ResultsChart from './resultsChart';
import {generateTitle} from './utils';

type Props = {
  api: Client;
  router: ReactRouter.InjectedRouter;
  location: Location;
  organization: Organization;
  selection: GlobalSelection;
};

type State = {
  eventView: EventView;
  error: string;
  errorCode: number;
  totalValues: null | number;
  showTags: boolean;
  needConfirmation: boolean;
  confirmedQuery: boolean;
};
const SHOW_TAGS_STORAGE_KEY = 'discover2:show-tags';

function readShowTagsState() {
  const value = localStorage.getItem(SHOW_TAGS_STORAGE_KEY);
  return value === '1';
}

class Results extends React.Component<Props, State> {
  static getDerivedStateFromProps(nextProps: Props, prevState: State): State {
    const eventView = EventView.fromLocation(nextProps.location);
    return {...prevState, eventView};
  }

  state = {
    eventView: EventView.fromLocation(this.props.location),
    error: '',
    errorCode: 200,
    totalValues: null,
    showTags: readShowTagsState(),
    needConfirmation: false,
    confirmedQuery: false,
  };

  componentDidMount() {
    this.checkEventView();
    this.canLoadEvents();
  }

  componentDidUpdate(prevProps: Props, prevState: State) {
    const {api, location, organization, selection} = this.props;
    const {eventView} = this.state;

    this.checkEventView();
    const currentQuery = eventView.getEventsAPIPayload(location);
    const prevQuery = prevState.eventView.getEventsAPIPayload(prevProps.location);
    if (!isAPIPayloadSimilar(currentQuery, prevQuery)) {
<<<<<<< HEAD
      this.canLoadEvents();
=======
      api.clear();
      this.fetchTotalCount();
      if (
        !isEqual(prevQuery.statsPeriod, currentQuery.statsPeriod) ||
        !isEqual(prevQuery.start, currentQuery.start) ||
        !isEqual(prevQuery.end, currentQuery.end) ||
        !isEqual(prevQuery.project, currentQuery.project)
      ) {
        loadOrganizationTags(api, organization.slug, selection);
      }
>>>>>>> 3fc64abc
    }
  }

  canLoadEvents = async () => {
    const {api, location, organization} = this.props;
    const {eventView} = this.state;
    let needConfirmation = false;
    let confirmedQuery = true;
    const currentQuery = eventView.getEventsAPIPayload(location);
    const duration = eventView.getDays();

    if (duration > 30 && currentQuery.project) {
      let projectLength = currentQuery.project.length;

      if (
        projectLength === 0 ||
        (projectLength === 1 && currentQuery.project[0] === '-1')
      ) {
        const results = await fetchProjectsCount(api, organization.slug);

        if (projectLength === 0) projectLength = results.myProjects;
        else projectLength = results.allProjects;
      }

      if (projectLength > 10) {
        needConfirmation = true;
        confirmedQuery = false;
      }
    }
    this.setState({needConfirmation, confirmedQuery}, () => {
      this.setState({confirmedQuery: false});
    });
    this.fetchTotalCount(confirmedQuery);
  };

  openConfirmModal = ({open}) => {
    if (this.state.needConfirmation) {
      open();
    }
    return null;
  };

  handleConfirmed = async () => {
    this.setState({needConfirmation: false, confirmedQuery: true}, () => {
      this.setState({confirmedQuery: false});
    });
    this.fetchTotalCount(true);
  };

  handleCancelled = () => {
    this.setState({needConfirmation: false, confirmedQuery: false});
  };

  async fetchTotalCount(confirmedQuery: boolean) {
    const {api, organization, location} = this.props;
    const {eventView} = this.state;

    if (!confirmedQuery) {
      this.setState({totalValues: null});
      return;
    }
    if (!eventView.isValid()) {
      return;
    }

    try {
      const totals = await fetchTotalCount(
        api,
        organization.slug,
        eventView.getEventsAPIPayload(location)
      );
      this.setState({totalValues: totals});
    } catch (err) {
      Sentry.captureException(err);
    }
  }

  checkEventView() {
    const {eventView} = this.state;
    if (eventView.isValid()) {
      return;
    }
    // If the view is not valid, redirect to a known valid state.
    const {location, organization, selection} = this.props;
    const nextEventView = EventView.fromNewQueryWithLocation(
      DEFAULT_EVENT_VIEW,
      location
    );
    if (nextEventView.project.length === 0 && selection.projects) {
      nextEventView.project = selection.projects;
    }

    ReactRouter.browserHistory.replace(
      nextEventView.getResultsViewUrlTarget(organization.slug)
    );
  }

  handleChangeShowTags = () => {
    const {organization} = this.props;
    trackAnalyticsEvent({
      eventKey: 'discover_v2.results.toggle_tag_facets',
      eventName: 'Discoverv2: Toggle Tag Facets',
      organization_id: parseInt(organization.id, 10),
    });
    this.setState(state => {
      const newValue = !state.showTags;
      localStorage.setItem(SHOW_TAGS_STORAGE_KEY, newValue ? '1' : '0');
      return {...state, showTags: newValue};
    });
  };

  handleSearch = (query: string) => {
    const {router, location} = this.props;

    const queryParams = getParams({
      ...(location.query || {}),
      query,
    });

    // do not propagate pagination when making a new search
    const searchQueryParams = omit(queryParams, 'cursor');

    router.push({
      pathname: location.pathname,
      query: searchQueryParams,
    });
  };

  handleYAxisChange = (value: string) => {
    const {router, location} = this.props;

    const newQuery = {
      ...location.query,
      yAxis: value,
    };

    router.push({
      pathname: location.pathname,
      query: newQuery,
    });

    trackAnalyticsEvent({
      eventKey: 'discover_v2.y_axis_change',
      eventName: "Discoverv2: Change chart's y axis",
      organization_id: parseInt(this.props.organization.id, 10),
      y_axis_value: value,
    });
  };

  handleDisplayChange = (value: string) => {
    const {router, location} = this.props;

    const newQuery = {
      ...location.query,
      display: value,
    };

    router.push({
      pathname: location.pathname,
      query: newQuery,
    });
  };

  getDocumentTitle(): string {
    const {eventView} = this.state;
    if (!eventView) {
      return '';
    }
    return generateTitle({eventView});
  }

  renderTagsTable() {
    const {organization, location} = this.props;
    const {eventView, totalValues, confirmedQuery} = this.state;

    return (
      <Side>
        <Tags
          generateUrl={this.generateTagUrl}
          totalValues={totalValues}
          eventView={eventView}
          organization={organization}
          location={location}
          confirmedQuery={confirmedQuery}
        />
      </Side>
    );
  }

  generateTagUrl = (key: string, value: string) => {
    const {organization} = this.props;
    const {eventView} = this.state;

    const url = eventView.getResultsViewUrlTarget(organization.slug);
    url.query = generateQueryWithTag(url.query, {
      key,
      value,
    });
    return url;
  };

  renderError(error: string) {
    if (!error) {
      return null;
    }
    return (
      <Alert type="error" icon="icon-circle-exclamation">
        {error}
      </Alert>
    );
  }

  setError = (error: string, errorCode: number) => {
    this.setState({error, errorCode});
  };

  render() {
<<<<<<< HEAD
    const {organization, location, router, api} = this.props;
    const {
      eventView,
      error,
      errorCode,
      totalValues,
      showTags,
      confirmedQuery,
    } = this.state;
=======
    const {organization, location, router} = this.props;
    const {eventView, error, errorCode, totalValues, showTags} = this.state;
>>>>>>> 3fc64abc
    const query = decodeScalar(location.query.query) || '';
    const title = this.getDocumentTitle();

    return (
      <SentryDocumentTitle title={title} objSlug={organization.slug}>
        <StyledPageContent>
          <LightWeightNoProjectMessage organization={organization}>
            <ResultsHeader
              errorCode={errorCode}
              organization={organization}
              location={location}
              eventView={eventView}
            />
            <ContentBox>
              <Top>
                {this.renderError(error)}
                <StyledSearchBar
                  organization={organization}
                  projectIds={eventView.project}
                  query={query}
                  fields={eventView.fields}
                  onSearch={this.handleSearch}
                />
                <ResultsChart
                  router={router}
                  organization={organization}
                  eventView={eventView}
                  location={location}
                  onAxisChange={this.handleYAxisChange}
                  onDisplayChange={this.handleDisplayChange}
                  total={totalValues}
                  confirmedQuery={confirmedQuery}
                />
              </Top>
              <StyledMain isCollapsed={!!showTags}>
                <Table
                  organization={organization}
                  eventView={eventView}
                  location={location}
                  title={title}
                  setError={this.setError}
                  onChangeShowTags={this.handleChangeShowTags}
                  showTags={showTags}
                  confirmedQuery={confirmedQuery}
                />
              </StyledMain>
              {showTags ? this.renderTagsTable() : null}
            </ContentBox>
            <Confirm
              priority="primary"
              header={<strong>{t('May lead to thumb twiddling')}</strong>}
              confirmText={t('Do it')}
              cancelText={t('Nevermind')}
              onConfirm={this.handleConfirmed}
              onCancel={this.handleCancelled}
              message={
                <p>
                  {tct(
                    `You've created a query that will search for events made
                    [dayLimit:over more than 30 days] for [projectLimit:more than 10 projects].
                    A lot has happened during that time, so this might take awhile.
                    Are you sure you want to do this?`,
                    {
                      dayLimit: <strong />,
                      projectLimit: <strong />,
                    }
                  )}
                </p>
              }
            >
              {this.openConfirmModal}
            </Confirm>
          </LightWeightNoProjectMessage>
        </StyledPageContent>
      </SentryDocumentTitle>
    );
  }
}

// These styled components are used in getsentry to create a paywall page.
// Be careful changing their interfaces.

export const StyledPageContent = styled(PageContent)`
  padding: 0;
`;

export const StyledSearchBar = styled(SearchBar)`
  margin-bottom: ${space(2)};
`;

export const Top = styled('div')`
  grid-column: 1/3;
  flex-grow: 0;
`;

export const StyledMain = styled(Main)<{isCollapsed: boolean}>`
  grid-column: ${p => (p.isCollapsed ? '1/2' : '1/3')};
`;

function ResultsContainer(props: Props) {
  /**
   * Block `<Results>` from mounting until GSH is ready since there are API
   * requests being performed on mount.
   *
   * Also, we skip loading last used projects if you have multiple projects feature as
   * you no longer need to enforce a project if it is empty. We assume an empty project is
   * the desired behavior because saved queries can contain a project filter.
   */
  return (
    <GlobalSelectionHeader
      skipLoadLastUsed={props.organization.features.includes('global-views')}
    >
      <Results {...props} />
    </GlobalSelectionHeader>
  );
}

export default withApi(withOrganization(withGlobalSelection(ResultsContainer)));<|MERGE_RESOLUTION|>--- conflicted
+++ resolved
@@ -79,6 +79,8 @@
   };
 
   componentDidMount() {
+    const {api, organization, selection} = this.props;
+    loadOrganizationTags(api, organization.slug, selection);
     this.checkEventView();
     this.canLoadEvents();
   }
@@ -91,11 +93,8 @@
     const currentQuery = eventView.getEventsAPIPayload(location);
     const prevQuery = prevState.eventView.getEventsAPIPayload(prevProps.location);
     if (!isAPIPayloadSimilar(currentQuery, prevQuery)) {
-<<<<<<< HEAD
+      api.clear();
       this.canLoadEvents();
-=======
-      api.clear();
-      this.fetchTotalCount();
       if (
         !isEqual(prevQuery.statsPeriod, currentQuery.statsPeriod) ||
         !isEqual(prevQuery.start, currentQuery.start) ||
@@ -104,7 +103,6 @@
       ) {
         loadOrganizationTags(api, organization.slug, selection);
       }
->>>>>>> 3fc64abc
     }
   }
 
@@ -322,8 +320,7 @@
   };
 
   render() {
-<<<<<<< HEAD
-    const {organization, location, router, api} = this.props;
+    const {organization, location, router} = this.props;
     const {
       eventView,
       error,
@@ -332,10 +329,6 @@
       showTags,
       confirmedQuery,
     } = this.state;
-=======
-    const {organization, location, router} = this.props;
-    const {eventView, error, errorCode, totalValues, showTags} = this.state;
->>>>>>> 3fc64abc
     const query = decodeScalar(location.query.query) || '';
     const title = this.getDocumentTitle();
 
