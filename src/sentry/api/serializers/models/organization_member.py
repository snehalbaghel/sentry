from __future__ import absolute_import

from sentry.api.serializers import Serializer, register
from sentry.models import OrganizationMember


@register(OrganizationMember)
class OrganizationMemberSerializer(Serializer):
    def serialize(self, obj, attrs, user):
        d = {
            'id': str(obj.id),
<<<<<<< HEAD
            'email': obj.email or obj.user.email,
            'roleName': obj.get_type_display(),
=======
            'email': obj.get_email(),
            'access': obj.get_type_display(),
>>>>>>> 078e18b9
            'pending': obj.is_pending,
            'flags': {
                'sso:linked': bool(getattr(obj.flags, 'sso:linked')),
                'sso:invalid': bool(getattr(obj.flags, 'sso:invalid')),
            },
            'dateCreated': obj.date_added,
        }
        return d<|MERGE_RESOLUTION|>--- conflicted
+++ resolved
@@ -9,13 +9,8 @@
     def serialize(self, obj, attrs, user):
         d = {
             'id': str(obj.id),
-<<<<<<< HEAD
-            'email': obj.email or obj.user.email,
+            'email': obj.get_email(),
             'roleName': obj.get_type_display(),
-=======
-            'email': obj.get_email(),
-            'access': obj.get_type_display(),
->>>>>>> 078e18b9
             'pending': obj.is_pending,
             'flags': {
                 'sso:linked': bool(getattr(obj.flags, 'sso:linked')),
