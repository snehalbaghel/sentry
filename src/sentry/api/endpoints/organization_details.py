from __future__ import absolute_import

import logging
import six

from datetime import datetime

from rest_framework import serializers, status
from uuid import uuid4

from sentry import roles
from sentry.api.base import DocSection
from sentry.api.bases.organization import OrganizationEndpoint
from sentry.api.decorators import sudo_required
from sentry.api.fields import AvatarField
from sentry.api.fields.empty_integer import EmptyIntegerField
from sentry.api.serializers import serialize
from sentry.api.serializers.models import organization as org_serializers
from sentry.api.serializers.rest_framework import ListField
from sentry.api.serializers.rest_framework.base import snake_to_camel_case, convert_dict_key_case
from sentry.constants import (
    LEGACY_RATE_LIMIT_OPTIONS,
    RESERVED_ORGANIZATION_SLUGS,
    TRUSTED_RELAYS_DEFAULT,
)
from sentry.datascrubbing import validate_pii_config_update
from sentry.lang.native.utils import STORE_CRASH_REPORTS_DEFAULT, convert_crashreport_count
from sentry.models import (
    AuditLogEntryEvent,
    Authenticator,
    AuthProvider,
    Organization,
    OrganizationAvatar,
    OrganizationOption,
    OrganizationStatus,
)
from sentry.tasks.deletion import delete_organization
from sentry.utils.apidocs import scenario, attach_scenarios
from sentry.utils.cache import memoize
from sentry_relay import PublicKey, RelayError

ERR_DEFAULT_ORG = u"You cannot remove the default organization."
ERR_NO_USER = u"This request requires an authenticated user."
ERR_NO_2FA = u"Cannot require two-factor authentication without personal two-factor enabled."
ERR_SSO_ENABLED = u"Cannot require two-factor authentication with SSO enabled"

ORG_OPTIONS = (
    # serializer field name, option key name, type, default value
    (
        "projectRateLimit",
        "sentry:project-rate-limit",
        int,
        org_serializers.PROJECT_RATE_LIMIT_DEFAULT,
    ),
    (
        "accountRateLimit",
        "sentry:account-rate-limit",
        int,
        org_serializers.ACCOUNT_RATE_LIMIT_DEFAULT,
    ),
    ("dataScrubber", "sentry:require_scrub_data", bool, org_serializers.REQUIRE_SCRUB_DATA_DEFAULT),
    ("sensitiveFields", "sentry:sensitive_fields", list, org_serializers.SENSITIVE_FIELDS_DEFAULT),
    ("safeFields", "sentry:safe_fields", list, org_serializers.SAFE_FIELDS_DEFAULT),
    (
        "scrapeJavaScript",
        "sentry:scrape_javascript",
        bool,
        org_serializers.SCRAPE_JAVASCRIPT_DEFAULT,
    ),
    (
        "dataScrubberDefaults",
        "sentry:require_scrub_defaults",
        bool,
        org_serializers.REQUIRE_SCRUB_DEFAULTS_DEFAULT,
    ),
    (
        "storeCrashReports",
        "sentry:store_crash_reports",
        convert_crashreport_count,
        STORE_CRASH_REPORTS_DEFAULT,
    ),
    (
        "attachmentsRole",
        "sentry:attachments_role",
        six.text_type,
        org_serializers.ATTACHMENTS_ROLE_DEFAULT,
    ),
    (
        "eventsMemberAdmin",
        "sentry:events_member_admin",
        bool,
        org_serializers.EVENTS_MEMBER_ADMIN_DEFAULT,
    ),
    (
        "scrubIPAddresses",
        "sentry:require_scrub_ip_address",
        bool,
        org_serializers.REQUIRE_SCRUB_IP_ADDRESS_DEFAULT,
    ),
    ("relayPiiConfig", "sentry:relay_pii_config", six.text_type, None),
    ("allowJoinRequests", "sentry:join_requests", bool, org_serializers.JOIN_REQUESTS_DEFAULT),
)

delete_logger = logging.getLogger("sentry.deletions.api")

DELETION_STATUSES = frozenset(
    [OrganizationStatus.PENDING_DELETION, OrganizationStatus.DELETION_IN_PROGRESS]
)


@scenario("RetrieveOrganization")
def retrieve_organization_scenario(runner):
    runner.request(method="GET", path="/organizations/%s/" % runner.org.slug)


@scenario("UpdateOrganization")
def update_organization_scenario(runner):
    with runner.isolated_org("Badly Misnamed") as org:
        runner.request(
            method="PUT",
            path="/organizations/%s/" % org.slug,
            data={"name": "Impeccably Designated", "slug": "impeccably-designated"},
        )


class TrustedRelaySerializer(serializers.Serializer):
    def to_representation(self, instance):
        return convert_dict_key_case(instance, snake_to_camel_case)

    def to_internal_value(self, data):

        key_name = "{unknown}"
        try:
            key_name = data.get(u"name")
            public_key = data.get(u"publicKey")

            PublicKey.parse(public_key)

            if key_name is None:
                raise serializers.ValidationError("missing relay key name")

            key_name = key_name.strip()

            if len(key_name) == 0:
                raise serializers.ValidationError(
                    "invalid relay key name, must be non empty string"
                )

            ret_val = {
                u"public_key": public_key,
                u"name": key_name,
                u"description": data.get(u"description"),
            }

            return ret_val
        except serializers.ValidationError:
            raise
        except RelayError as e:
            raise serializers.ValidationError(
                "Invalid relay key for trusted relay:{}, e:{}".format(key_name, e)
            )
        except Exception as e:
            raise serializers.ValidationError(
                "Could not serialize trusted relay:{}, e:{}".format(key_name, e)
            )


class OrganizationSerializer(serializers.Serializer):
    name = serializers.CharField(max_length=64)
    slug = serializers.RegexField(r"^[a-z0-9_\-]+$", max_length=50)
    accountRateLimit = EmptyIntegerField(
        min_value=0, max_value=1000000, required=False, allow_null=True
    )
    projectRateLimit = EmptyIntegerField(
        min_value=50, max_value=100, required=False, allow_null=True
    )
    avatar = AvatarField(required=False, allow_null=True)
    avatarType = serializers.ChoiceField(
        choices=(("upload", "upload"), ("letter_avatar", "letter_avatar")),
        required=False,
        allow_null=True,
    )

    openMembership = serializers.BooleanField(required=False)
    allowSharedIssues = serializers.BooleanField(required=False)
    enhancedPrivacy = serializers.BooleanField(required=False)
    dataScrubber = serializers.BooleanField(required=False)
    dataScrubberDefaults = serializers.BooleanField(required=False)
    sensitiveFields = ListField(child=serializers.CharField(), required=False)
    safeFields = ListField(child=serializers.CharField(), required=False)
    storeCrashReports = serializers.IntegerField(min_value=-1, max_value=20, required=False)
    attachmentsRole = serializers.CharField(required=True)
    eventsMemberAdmin = serializers.BooleanField(required=False)
    scrubIPAddresses = serializers.BooleanField(required=False)
    scrapeJavaScript = serializers.BooleanField(required=False)
    isEarlyAdopter = serializers.BooleanField(required=False)
    require2FA = serializers.BooleanField(required=False)
    trustedRelays = ListField(child=TrustedRelaySerializer(), required=False)
    allowJoinRequests = serializers.BooleanField(required=False)
    relayPiiConfig = serializers.CharField(required=False, allow_blank=True, allow_null=True)

    @memoize
    def _has_legacy_rate_limits(self):
        org = self.context["organization"]
        return OrganizationOption.objects.filter(
            organization=org, key__in=LEGACY_RATE_LIMIT_OPTIONS
        ).exists()

    def _has_sso_enabled(self):
        org = self.context["organization"]
        return AuthProvider.objects.filter(organization=org).exists()

    def validate_slug(self, value):
        # Historically, the only check just made sure there was more than 1
        # character for the slug, but since then, there are many slugs that
        # fit within this new imposed limit. We're not fixing existing, but
        # just preventing new bad values.
        if len(value) < 3:
            raise serializers.ValidationError(
                'This slug "%s" is too short. Minimum of 3 characters.' % (value,)
            )
        if value in RESERVED_ORGANIZATION_SLUGS:
            raise serializers.ValidationError(
                'This slug "%s" is reserved and not allowed.' % (value,)
            )
        qs = Organization.objects.filter(slug=value).exclude(id=self.context["organization"].id)
        if qs.exists():
            raise serializers.ValidationError('The slug "%s" is already in use.' % (value,))
        return value

    def validate_relayPiiConfig(self, value):
        organization = self.context["organization"]
        return validate_pii_config_update(organization, value)

    def validate_sensitiveFields(self, value):
        if value and not all(value):
            raise serializers.ValidationError("Empty values are not allowed.")
        return value

    def validate_safeFields(self, value):
        if value and not all(value):
            raise serializers.ValidationError("Empty values are not allowed.")
        return value

    def validate_attachmentsRole(self, value):
        try:
            roles.get(value)
        except KeyError:
            raise serializers.ValidationError("Invalid role")
        return value

    def validate_require2FA(self, value):
        user = self.context["user"]
        has_2fa = Authenticator.objects.user_has_2fa(user)
        if value and not has_2fa:
            raise serializers.ValidationError(ERR_NO_2FA)

        if value and self._has_sso_enabled():
            raise serializers.ValidationError(ERR_SSO_ENABLED)
        return value

    def validate_trustedRelays(self, value):
        from sentry import features

        organization = self.context["organization"]
        request = self.context["request"]
        has_relays = features.has("organizations:relay", organization, actor=request.user)
        if not has_relays:
            raise serializers.ValidationError(
                "Organization does not have the relay feature enabled"
            )
        return value

    def validate_accountRateLimit(self, value):
        if not self._has_legacy_rate_limits:
            raise serializers.ValidationError(
                "The accountRateLimit option cannot be configured for this organization"
            )
        return value

    def validate_projectRateLimit(self, value):
        if not self._has_legacy_rate_limits:
            raise serializers.ValidationError(
                "The accountRateLimit option cannot be configured for this organization"
            )
        return value

    def validate(self, attrs):
        attrs = super(OrganizationSerializer, self).validate(attrs)
        if attrs.get("avatarType") == "upload":
            has_existing_file = OrganizationAvatar.objects.filter(
                organization=self.context["organization"], file__isnull=False
            ).exists()
            if not has_existing_file and not attrs.get("avatar"):
                raise serializers.ValidationError(
                    {"avatarType": "Cannot set avatarType to upload without avatar"}
                )
        return attrs

    def save_trusted_relays(self, incoming, changed_data, organization):
        timestamp_now = (
            datetime.utcnow().isoformat() + "Z"
        )  # make it utc relative with set timezone
        option_key = "sentry:trusted-relays"
        try:
            # get what we already have
            existing = OrganizationOption.objects.get(organization=organization, key=option_key)
            if existing is not None:
                key_dict = {val.get("public_key"): val for val in existing.value}
            else:
                key_dict = {}
        except OrganizationOption.DoesNotExist:
            key_dict = {}  # we don't have anything set
            existing = None

        modified = False
        for option in incoming:
            public_key = option.get("public_key")
            existing_info = key_dict.get(public_key, {})

            option["created"] = existing_info.get("created", timestamp_now)
            option["last_modified"] = existing_info.get("last_modified")

            # check if we modified the current public_key info and update last_modified if we did
            if (
                existing_info.get("public_key") is None
                or existing_info.get("name") != option.get("name")
                or existing_info.get("description") != option.get("description")
            ):
                option["last_modified"] = timestamp_now
                modified = True

        if modified:
            # we have some modifications create a log message
            if existing is not None:
                # generate an update log message
                changed_data["trustedRelays"] = u"from {} to {}".format(existing, incoming)
                existing.value = incoming
                existing.save()
            else:
                # first time we set trusted relays, generate a create log message
                changed_data["trustedRelays"] = u"to {}".format(incoming)
                OrganizationOption.objects.set_value(
                    organization=organization, key=option_key, value=incoming
                )

        return incoming

    def save(self):
        org = self.context["organization"]
        changed_data = {}

        for key, option, type_, default_value in ORG_OPTIONS:
            if key not in self.initial_data:
                continue
            try:
                option_inst = OrganizationOption.objects.get(organization=org, key=option)
            except OrganizationOption.DoesNotExist:
                OrganizationOption.objects.set_value(
                    organization=org, key=option, value=type_(self.initial_data[key])
                )

                if self.initial_data[key] != default_value:
                    changed_data[key] = u"to {}".format(self.initial_data[key])
            else:
                option_inst.value = self.initial_data[key]
                # check if ORG_OPTIONS changed
                if option_inst.has_changed("value"):
                    old_val = option_inst.old_value("value")
                    changed_data[key] = u"from {} to {}".format(old_val, option_inst.value)
                option_inst.save()

        trusted_realy_info = self.validated_data.get("trustedRelays")
        if trusted_realy_info is not None:
            self.save_trusted_relays(trusted_realy_info, changed_data, org)

        if "openMembership" in self.initial_data:
            org.flags.allow_joinleave = self.initial_data["openMembership"]
        if "allowSharedIssues" in self.initial_data:
            org.flags.disable_shared_issues = not self.initial_data["allowSharedIssues"]
        if "enhancedPrivacy" in self.initial_data:
            org.flags.enhanced_privacy = self.initial_data["enhancedPrivacy"]
        if "isEarlyAdopter" in self.initial_data:
            org.flags.early_adopter = self.initial_data["isEarlyAdopter"]
        if "require2FA" in self.initial_data:
            org.flags.require_2fa = self.initial_data["require2FA"]
        if "name" in self.initial_data:
            org.name = self.initial_data["name"]
        if "slug" in self.initial_data:
            org.slug = self.initial_data["slug"]

        org_tracked_field = {
            "name": org.name,
            "slug": org.slug,
            "default_role": org.default_role,
            "flag_field": {
                "allow_joinleave": org.flags.allow_joinleave.is_set,
                "enhanced_privacy": org.flags.enhanced_privacy.is_set,
                "disable_shared_issues": org.flags.disable_shared_issues.is_set,
                "early_adopter": org.flags.early_adopter.is_set,
                "require_2fa": org.flags.require_2fa.is_set,
            },
        }

        # check if fields changed
        for f, v in six.iteritems(org_tracked_field):
            if f != "flag_field":
                if org.has_changed(f):
                    old_val = org.old_value(f)
                    changed_data[f] = u"from {} to {}".format(old_val, v)
            else:
                # check if flag fields changed
                for f, v in six.iteritems(org_tracked_field["flag_field"]):
                    if org.flag_has_changed(f):
                        changed_data[f] = u"to {}".format(v)

        org.save()

        if "avatar" in self.initial_data or "avatarType" in self.initial_data:
            OrganizationAvatar.save_avatar(
                relation={"organization": org},
                type=self.initial_data.get("avatarType", "upload"),
                avatar=self.initial_data.get("avatar"),
                filename=u"{}.png".format(org.slug),
            )
        if "require2FA" in self.initial_data and self.initial_data["require2FA"] is True:
            org.handle_2fa_required(self.context["request"])
        return org, changed_data


class OwnerOrganizationSerializer(OrganizationSerializer):
    defaultRole = serializers.ChoiceField(choices=roles.get_choices())
    cancelDeletion = serializers.BooleanField(required=False)

    def save(self, *args, **kwargs):
        org = self.context["organization"]
        cancel_deletion = "cancelDeletion" in self.initial_data and org.status in DELETION_STATUSES
        if "defaultRole" in self.initial_data:
            org.default_role = self.initial_data["defaultRole"]
        if cancel_deletion:
            org.status = OrganizationStatus.VISIBLE
        return super(OwnerOrganizationSerializer, self).save(*args, **kwargs)


class OrganizationDetailsEndpoint(OrganizationEndpoint):
    doc_section = DocSection.ORGANIZATIONS

    def append_trusted_relays_info(self, organization, context):
        """Adds the trusted realy information to the deserialized data"""
        trusted_relays_raw = (
            organization.get_option("sentry:trusted-relays", TRUSTED_RELAYS_DEFAULT) or []
        )
        # serialize trusted relays info into their external form
        context["trustedRelays"] = [TrustedRelaySerializer(raw).data for raw in trusted_relays_raw]
        return context

    @attach_scenarios([retrieve_organization_scenario])
    def get(self, request, organization):
        """
        Retrieve an Organization
        ````````````````````````

        Return details on an individual organization including various details
        such as membership access, features, and teams.

        :pparam string organization_slug: the slug of the organization the
                                          team should be created for.
        :param string detailed: Specify '0' to retrieve details without projects and teams.
        :auth: required
        """
        is_detailed = request.GET.get("detailed", "1") != "0"
        serializer = (
            org_serializers.DetailedOrganizationSerializerWithProjectsAndTeams
            if is_detailed
            else org_serializers.DetailedOrganizationSerializer
        )
        context = serialize(organization, request.user, serializer(), access=request.access)
<<<<<<< HEAD
        trusted_relays_raw = (
            organization.get_option("sentry:trusted-relays", TRUSTED_RELAYS_DEFAULT) or []
        )
        # serialize trusted relays info into their external form
        context["trustedRelays"] = [TrustedRelaySerializer(raw).data for raw in trusted_relays_raw]
=======
        self.append_trusted_relays_info(organization, context)
>>>>>>> 5bd46ed8

        return self.respond(context)

    @attach_scenarios([update_organization_scenario])
    def put(self, request, organization):
        """
        Update an Organization
        ``````````````````````

        Update various attributes and configurable settings for the given
        organization.

        :pparam string organization_slug: the slug of the organization the
                                          team should be created for.
        :param string name: an optional new name for the organization.
        :param string slug: an optional new slug for the organization.  Needs
                            to be available and unique.
        :auth: required
        """
        if request.access.has_scope("org:admin"):
            serializer_cls = OwnerOrganizationSerializer
        else:
            serializer_cls = OrganizationSerializer

        was_pending_deletion = organization.status in DELETION_STATUSES

        serializer = serializer_cls(
            data=request.data,
            partial=True,
            context={"organization": organization, "user": request.user, "request": request},
        )
        if serializer.is_valid():
            organization, changed_data = serializer.save()

            if was_pending_deletion:
                self.create_audit_entry(
                    request=request,
                    organization=organization,
                    target_object=organization.id,
                    event=AuditLogEntryEvent.ORG_RESTORE,
                    data=organization.get_audit_log_data(),
                )
                delete_logger.info(
                    "object.delete.canceled",
                    extra={"object_id": organization.id, "model": Organization.__name__},
                )
            elif changed_data:
                self.create_audit_entry(
                    request=request,
                    organization=organization,
                    target_object=organization.id,
                    event=AuditLogEntryEvent.ORG_EDIT,
                    data=changed_data,
                )

            context = serialize(
                organization,
                request.user,
                org_serializers.DetailedOrganizationSerializerWithProjectsAndTeams(),
                access=request.access,
            )
            self.append_trusted_relays_info(organization, context)

            return self.respond(context)
        return self.respond(serializer.errors, status=status.HTTP_400_BAD_REQUEST)

    def handle_delete(self, request, organization):
        """
        This method exists as a way for getsentry to override this endpoint with less duplication.
        """
        if not request.user.is_authenticated():
            return self.respond({"detail": ERR_NO_USER}, status=401)
        if organization.is_default:
            return self.respond({"detail": ERR_DEFAULT_ORG}, status=400)
        updated = Organization.objects.filter(
            id=organization.id, status=OrganizationStatus.VISIBLE
        ).update(status=OrganizationStatus.PENDING_DELETION)
        if updated:
            transaction_id = uuid4().hex
            countdown = 86400
            entry = self.create_audit_entry(
                request=request,
                organization=organization,
                target_object=organization.id,
                event=AuditLogEntryEvent.ORG_REMOVE,
                data=organization.get_audit_log_data(),
                transaction_id=transaction_id,
            )
            organization.send_delete_confirmation(entry, countdown)
            delete_organization.apply_async(
                kwargs={
                    "object_id": organization.id,
                    "transaction_id": transaction_id,
                    "actor_id": request.user.id,
                },
                countdown=countdown,
            )
            delete_logger.info(
                "object.delete.queued",
                extra={
                    "object_id": organization.id,
                    "transaction_id": transaction_id,
                    "model": Organization.__name__,
                },
            )
        context = serialize(
            organization,
            request.user,
            org_serializers.DetailedOrganizationSerializerWithProjectsAndTeams(),
            access=request.access,
        )
        self.append_trusted_relays_info(organization, context)
        return self.respond(context, status=202)

    @sudo_required
    def delete(self, request, organization):
        """
        Delete an Organization
        ``````````````````````
        Schedules an organization for deletion.  This API endpoint cannot
        be invoked without a user context for security reasons.  This means
        that at present an organization can only be deleted from the
        Sentry UI.
        Deletion happens asynchronously and therefore is not immediate.
        However once deletion has begun the state of an organization changes and
        will be hidden from most public views.
        :pparam string organization_slug: the slug of the organization the
                                          team should be created for.
        :auth: required, user-context-needed
        """
        return self.handle_delete(request, organization)<|MERGE_RESOLUTION|>--- conflicted
+++ resolved
@@ -475,15 +475,7 @@
             else org_serializers.DetailedOrganizationSerializer
         )
         context = serialize(organization, request.user, serializer(), access=request.access)
-<<<<<<< HEAD
-        trusted_relays_raw = (
-            organization.get_option("sentry:trusted-relays", TRUSTED_RELAYS_DEFAULT) or []
-        )
-        # serialize trusted relays info into their external form
-        context["trustedRelays"] = [TrustedRelaySerializer(raw).data for raw in trusted_relays_raw]
-=======
         self.append_trusted_relays_info(organization, context)
->>>>>>> 5bd46ed8
 
         return self.respond(context)
 
