{% extends "sentry/projects/manage.html" %}

{% load i18n %}
{% load sentry_helpers %}
{% load sentry_plugins %}

{% block title %}{% trans "Manage Client Keys" %} | {{ block.super }}{% endblock %}

{% block content %}
    <div class="page-header">
        {% if can_add_key %}
            <a href="{% url 'sentry-new-project-key' project.organization.slug project.slug %}" class="btn pull-right btn-primary btn-sm" style="position: relative; top: -6px;">{% trans "Generate New Key" %}</a>
        {% endif %}
        <h3>
            {% trans "Manage Client Keys" %}
        </h3>
    </div>
    <table class="table table-bordered">
        <colgroup>
            <col/>
            <col width="200px"/>
        </colgroup>
        <thead>
            <tr>
                <th colspan="2">{% trans "Client Key" %}</th>
            </tr>
        </thead>
        <tbody>
            {% for key in key_list %}
                <tr>
                    <td style="width: 70%">
                        {% if key.label %}
                            <h5 style="margin-bottom: 0;"><a href="{% url 'sentry-edit-project-key' project.organization.slug project.slug key.id %}">{{ key.label }}</a></h5>
                        {% else %}
<<<<<<< HEAD
                            <h5 style="margin-bottom: 0;"><a href="{% url 'sentry-edit-project-key' project.organization.slug project.slug key.id %}">{{ key.public_key }}</a> {% if key.user %} &mdash; {{ key.user.email }}{% endif %}</h5>
=======
                            <a href="{% url 'sentry-edit-project-key' project.organization.slug project.slug key.id %}">{{ key.public_key }}</a>
>>>>>>> fc286d41
                        {% endif %}<br>
                        <input class="form-control" value="{{ key.dsn_private }}">
                        {% if key.user_added %}
                            <small><small>Added by {{ key.user_added.email }} ({{ key.date_added|timesince }})</small></small>
                        {% endif %}
                    </td>
                    <td style="text-align:right; vertical-align:bottom !important;">
                        {% if key.can_edit %}
                            {% if key.is_active %}
                                <form method="POST" action="{% url 'sentry-disable-project-key' project.organization.slug project.slug key.id %}" style="display:inline">
                                    {% csrf_token %}
                                    <input type="submit" class="btn btn-default btn-sm" value="{% trans "Disable" %}">
                                </form>
                            {% else %}
                                <form method="POST" action="{% url 'sentry-enable-project-key' project.organization.slug project.slug key.id %}" style="display:inline">
                                    {% csrf_token %}
                                    <input type="submit" class="btn btn-primary btn-sm" value="{% trans "Enable" %}">
                                </form>
                            {% endif %}
                        {% endif %}
                        {% if key.can_remove %}
                            <form method="POST" action="{% url 'sentry-remove-project-key' project.organization.slug project.slug key.id %}" style="display:inline">
                                {% csrf_token %}
                                <input type="submit" class="btn btn-danger btn-sm" value="{% trans "Revoke" %}">
                            </form>
                        {% endif %}
                    </td>
                </tr>
            {% endfor %}
        </tbody>
    </table>
{% endblock %}<|MERGE_RESOLUTION|>--- conflicted
+++ resolved
@@ -32,11 +32,7 @@
                         {% if key.label %}
                             <h5 style="margin-bottom: 0;"><a href="{% url 'sentry-edit-project-key' project.organization.slug project.slug key.id %}">{{ key.label }}</a></h5>
                         {% else %}
-<<<<<<< HEAD
-                            <h5 style="margin-bottom: 0;"><a href="{% url 'sentry-edit-project-key' project.organization.slug project.slug key.id %}">{{ key.public_key }}</a> {% if key.user %} &mdash; {{ key.user.email }}{% endif %}</h5>
-=======
-                            <a href="{% url 'sentry-edit-project-key' project.organization.slug project.slug key.id %}">{{ key.public_key }}</a>
->>>>>>> fc286d41
+                            <h5 style="margin-bottom: 0;"><a href="{% url 'sentry-edit-project-key' project.organization.slug project.slug key.id %}">{{ key.public_key }}</a></h5>
                         {% endif %}<br>
                         <input class="form-control" value="{{ key.dsn_private }}">
                         {% if key.user_added %}
