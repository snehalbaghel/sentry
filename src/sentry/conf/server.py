"""
sentry.conf.server
~~~~~~~~~~~~~~~~~~

These settings act as the default (base) settings for the Sentry-provided web-server

:copyright: (c) 2010-2014 by the Sentry Team, see AUTHORS for more details.
:license: BSD, see LICENSE for more details.
"""
from __future__ import absolute_import

from django.conf.global_settings import *  # NOQA

from datetime import timedelta

import hashlib
import os
import os.path
import socket
import sys
import urlparse

gettext_noop = lambda s: s

socket.setdefaulttimeout(5)

DEBUG = False
TEMPLATE_DEBUG = True
MAINTENANCE = False

ADMINS = ()

INTERNAL_IPS = ('127.0.0.1',)

MANAGERS = ADMINS

APPEND_SLASH = True

PROJECT_ROOT = os.path.normpath(os.path.join(os.path.dirname(__file__), os.pardir))

sys.path.insert(0, os.path.normpath(os.path.join(PROJECT_ROOT, os.pardir)))

CACHES = {
    'default': {
        'BACKEND': 'django.core.cache.backends.locmem.LocMemCache',
    }
}

DATABASES = {
    'default': {
        'ENGINE': 'django.db.backends.sqlite3',
        'NAME': 'sentry.db',
        'USER': '',
        'PASSWORD': '',
        'HOST': '',
        'PORT': '',
        'AUTOCOMMIT': True,
        'ATOMIC_REQUESTS': False,
    }
}


if 'DATABASE_URL' in os.environ:
    url = urlparse.urlparse(os.environ['DATABASE_URL'])

    # Ensure default database exists.
    DATABASES['default'] = DATABASES.get('default', {})

    # Update with environment configuration.
    DATABASES['default'].update({
        'NAME': url.path[1:],
        'USER': url.username,
        'PASSWORD': url.password,
        'HOST': url.hostname,
        'PORT': url.port,
    })
    if url.scheme == 'postgres':
        DATABASES['default']['ENGINE'] = 'django.db.backends.postgresql_psycopg2'

    if url.scheme == 'mysql':
        DATABASES['default']['ENGINE'] = 'django.db.backends.mysql'

EMAIL_SUBJECT_PREFIX = '[Sentry] '

# Local time zone for this installation. Choices can be found here:
# http://en.wikipedia.org/wiki/List_of_tz_zones_by_name
# although not all choices may be available on all operating systems.
# On Unix systems, a value of None will cause Django to use the same
# timezone as the operating system.
# If running in a Windows environment this must be set to the same as your
# system time zone.
TIME_ZONE = 'UTC'

# Language code for this installation. All choices can be found here:
# http://www.i18nguy.com/unicode/language-identifiers.html
LANGUAGE_CODE = 'en-us'

LANGUAGES = (
    ('af', gettext_noop('Afrikaans')),
    ('ar', gettext_noop('Arabic')),
    ('az', gettext_noop('Azerbaijani')),
    ('bg', gettext_noop('Bulgarian')),
    ('be', gettext_noop('Belarusian')),
    ('bn', gettext_noop('Bengali')),
    ('br', gettext_noop('Breton')),
    ('bs', gettext_noop('Bosnian')),
    ('ca', gettext_noop('Catalan')),
    ('cs', gettext_noop('Czech')),
    ('cy', gettext_noop('Welsh')),
    ('da', gettext_noop('Danish')),
    ('de', gettext_noop('German')),
    ('el', gettext_noop('Greek')),
    ('en', gettext_noop('English')),
    ('eo', gettext_noop('Esperanto')),
    ('es', gettext_noop('Spanish')),
    ('et', gettext_noop('Estonian')),
    ('eu', gettext_noop('Basque')),
    ('fa', gettext_noop('Persian')),
    ('fi', gettext_noop('Finnish')),
    ('fr', gettext_noop('French')),
    ('ga', gettext_noop('Irish')),
    ('gl', gettext_noop('Galician')),
    ('he', gettext_noop('Hebrew')),
    ('hi', gettext_noop('Hindi')),
    ('hr', gettext_noop('Croatian')),
    ('hu', gettext_noop('Hungarian')),
    ('ia', gettext_noop('Interlingua')),
    ('id', gettext_noop('Indonesian')),
    ('is', gettext_noop('Icelandic')),
    ('it', gettext_noop('Italian')),
    ('ja', gettext_noop('Japanese')),
    ('ka', gettext_noop('Georgian')),
    ('kk', gettext_noop('Kazakh')),
    ('km', gettext_noop('Khmer')),
    ('kn', gettext_noop('Kannada')),
    ('ko', gettext_noop('Korean')),
    ('lb', gettext_noop('Luxembourgish')),
    ('lt', gettext_noop('Lithuanian')),
    ('lv', gettext_noop('Latvian')),
    ('mk', gettext_noop('Macedonian')),
    ('ml', gettext_noop('Malayalam')),
    ('mn', gettext_noop('Mongolian')),
    ('my', gettext_noop('Burmese')),
    ('nb', gettext_noop('Norwegian Bokmal')),
    ('ne', gettext_noop('Nepali')),
    ('nl', gettext_noop('Dutch')),
    ('nn', gettext_noop('Norwegian Nynorsk')),
    ('os', gettext_noop('Ossetic')),
    ('pa', gettext_noop('Punjabi')),
    ('pl', gettext_noop('Polish')),
    ('pt', gettext_noop('Portuguese')),
    ('pt-br', gettext_noop('Brazilian Portuguese')),
    ('ro', gettext_noop('Romanian')),
    ('ru', gettext_noop('Russian')),
    ('sk', gettext_noop('Slovak')),
    ('sl', gettext_noop('Slovenian')),
    ('sq', gettext_noop('Albanian')),
    ('sr', gettext_noop('Serbian')),
    ('sv-se', gettext_noop('Swedish')),
    ('sw', gettext_noop('Swahili')),
    ('ta', gettext_noop('Tamil')),
    ('te', gettext_noop('Telugu')),
    ('th', gettext_noop('Thai')),
    ('tr', gettext_noop('Turkish')),
    ('tt', gettext_noop('Tatar')),
    ('udm', gettext_noop('Udmurt')),
    ('uk', gettext_noop('Ukrainian')),
    ('ur', gettext_noop('Urdu')),
    ('vi', gettext_noop('Vietnamese')),
    ('zh-cn', gettext_noop('Simplified Chinese')),
    ('zh-cn', gettext_noop('Traditional Chinese')),
)

SITE_ID = 1

# If you set this to False, Django will make some optimizations so as not
# to load the internationalization machinery.
USE_I18N = True

# If you set this to False, Django will not format dates, numbers and
# calendars according to the current locale
USE_L10N = True

USE_TZ = True

# Make this unique, and don't share it with anybody.
SECRET_KEY = hashlib.md5(socket.gethostname() + ')*)&8a36)6%74e@-ne5(-!8a(vv#tkv)(eyg&@0=zd^pl!7=y@').hexdigest()

# List of callables that know how to import templates from various sources.
TEMPLATE_LOADERS = (
    'django.template.loaders.filesystem.Loader',
    'django.template.loaders.app_directories.Loader',
)

MIDDLEWARE_CLASSES = (
    'sentry.middleware.maintenance.ServicesUnavailableMiddleware',
    'sentry.middleware.proxy.SetRemoteAddrFromForwardedFor',
    'sentry.middleware.debug.NoIfModifiedSinceMiddleware',
    'django.middleware.common.CommonMiddleware',
    'django.contrib.sessions.middleware.SessionMiddleware',
    'django.middleware.csrf.CsrfViewMiddleware',
    'django.contrib.auth.middleware.AuthenticationMiddleware',
    'sentry.middleware.sudo.SudoMiddleware',
    'sentry.middleware.locale.SentryLocaleMiddleware',
    'sentry.middleware.social_auth.SentrySocialAuthExceptionMiddleware',
    'django.middleware.locale.LocaleMiddleware',
    'django.contrib.messages.middleware.MessageMiddleware',
)

ROOT_URLCONF = 'sentry.conf.urls'

TEMPLATE_DIRS = (
    # Put strings here, like "/home/html/django_templates" or "C:/www/django/templates".
    # Always use forward slashes, even on Windows.
    # Don't forget to use absolute paths, not relative paths.
    os.path.join(PROJECT_ROOT, 'templates'),
)

TEMPLATE_CONTEXT_PROCESSORS = (
    'django.contrib.auth.context_processors.auth',
    'django.contrib.messages.context_processors.messages',
    'django.core.context_processors.csrf',
    'social_auth.context_processors.social_auth_by_name_backends',
    'social_auth.context_processors.social_auth_backends',
    'social_auth.context_processors.social_auth_by_type_backends',
    'social_auth.context_processors.social_auth_login_redirect'
)

INSTALLED_APPS = (
    'django.contrib.admin',
    'django.contrib.auth',
    'django.contrib.contenttypes',
    'django.contrib.messages',
    'django.contrib.sessions',
    'django.contrib.sites',
    'django.contrib.staticfiles',

    'captcha',
    'crispy_forms',
    'djcelery',
    'gunicorn',
    'kombu.transport.django',
    'raven.contrib.django.raven_compat',
    'rest_framework',
    'sentry',
    'sentry.nodestore',
    'sentry.search',
    'sentry.lang.javascript',
    'sentry.plugins.sentry_interface_types',
    'sentry.plugins.sentry_mail',
    'sentry.plugins.sentry_urls',
    'sentry.plugins.sentry_useragents',
    'sentry.plugins.sentry_webhooks',
    'social_auth',
    'south',
    'sudo',
)

STATIC_ROOT = os.path.realpath(os.path.join(PROJECT_ROOT, 'static'))
STATIC_URL = '/_static/'

STATICFILES_FINDERS = (
    "django.contrib.staticfiles.finders.FileSystemFinder",
    "django.contrib.staticfiles.finders.AppDirectoriesFinder",
)

# setup a default media root to somewhere useless
MEDIA_ROOT = '/tmp/sentry-media'

LOCALE_PATHS = (
    os.path.join(PROJECT_ROOT, 'locale'),
)

CSRF_FAILURE_VIEW = 'sentry.web.frontend.csrf_failure.view'

# Auth configuration

try:
    from django.core.urlresolvers import reverse_lazy
except ImportError:
    LOGIN_REDIRECT_URL = '/login-redirect/'
    LOGIN_URL = '/login/'
else:
    LOGIN_REDIRECT_URL = reverse_lazy('sentry-login-redirect')
    LOGIN_URL = reverse_lazy('sentry-login')

AUTHENTICATION_BACKENDS = (
    'social_auth.backends.twitter.TwitterBackend',
    'social_auth.backends.facebook.FacebookBackend',
    # TODO: migrate to GoogleOAuth2Backend
    'social_auth.backends.google.GoogleBackend',
    'social_auth.backends.contrib.github.GithubBackend',
    'social_auth.backends.contrib.bitbucket.BitbucketBackend',
    'social_auth.backends.contrib.trello.TrelloBackend',
    'sentry.utils.auth.EmailAuthBackend',
)

SOCIAL_AUTH_USER_MODEL = AUTH_USER_MODEL = 'sentry.User'

SESSION_ENGINE = "django.contrib.sessions.backends.signed_cookies"
SESSION_COOKIE_NAME = "sentrysid"
SESSION_SERIALIZER = "django.contrib.sessions.serializers.PickleSerializer"

TWITTER_CONSUMER_KEY = ''
TWITTER_CONSUMER_SECRET = ''

FACEBOOK_APP_ID = ''
FACEBOOK_API_SECRET = ''
FACEBOOK_EXTENDED_PERMISSIONS = ['email']

GOOGLE_OAUTH2_CLIENT_ID = ''
GOOGLE_OAUTH2_CLIENT_SECRET = ''

GITHUB_APP_ID = ''
GITHUB_API_SECRET = ''

TRELLO_API_KEY = ''
TRELLO_API_SECRET = ''

BITBUCKET_CONSUMER_KEY = ''
BITBUCKET_CONSUMER_SECRET = ''

MAILGUN_API_KEY = ''

SOCIAL_AUTH_PIPELINE = (
    'social_auth.backends.pipeline.user.get_username',
    'social_auth.backends.pipeline.social.social_auth_user',
    'social_auth.backends.pipeline.associate.associate_by_email',
    'social_auth.backends.pipeline.misc.save_status_to_session',
    'sentry.utils.social_auth.create_user_if_enabled',
    'social_auth.backends.pipeline.social.associate_user',
    'social_auth.backends.pipeline.social.load_extra_data',
    'social_auth.backends.pipeline.user.update_user_details',
    'social_auth.backends.pipeline.misc.save_status_to_session',
)

INITIAL_CUSTOM_USER_MIGRATION = '0108_fix_user'

# Auth engines and the settings required for them to be listed
AUTH_PROVIDERS = {
    'twitter': ('TWITTER_CONSUMER_KEY', 'TWITTER_CONSUMER_SECRET'),
    'facebook': ('FACEBOOK_APP_ID', 'FACEBOOK_API_SECRET'),
    'github': ('GITHUB_APP_ID', 'GITHUB_API_SECRET'),
    'google': ('GOOGLE_OAUTH2_CLIENT_ID', 'GOOGLE_OAUTH2_CLIENT_SECRET'),
    'trello': ('TRELLO_API_KEY', 'TRELLO_API_SECRET'),
    'bitbucket': ('BITBUCKET_CONSUMER_KEY', 'BITBUCKET_CONSUMER_SECRET'),
}

import random

SOCIAL_AUTH_DEFAULT_USERNAME = lambda: random.choice(['Darth Vader', 'Obi-Wan Kenobi', 'R2-D2', 'C-3PO', 'Yoda'])
SOCIAL_AUTH_PROTECTED_USER_FIELDS = ['email']

# Queue configuration
from kombu import Exchange, Queue

BROKER_URL = "django://"

CELERY_ALWAYS_EAGER = True
CELERY_IGNORE_RESULT = True
CELERY_SEND_EVENTS = False
CELERY_RESULT_BACKEND = None
CELERY_TASK_RESULT_EXPIRES = 1
CELERY_DISABLE_RATE_LIMITS = True
CELERY_DEFAULT_QUEUE = "default"
CELERY_DEFAULT_EXCHANGE = "default"
CELERY_DEFAULT_EXCHANGE_TYPE = "direct"
CELERY_DEFAULT_ROUTING_KEY = "default"
CELERY_CREATE_MISSING_QUEUES = True
CELERY_IMPORTS = (
    'sentry.tasks.beacon',
    'sentry.tasks.check_alerts',
    'sentry.tasks.cleanup',
    'sentry.tasks.deletion',
    'sentry.tasks.email',
    'sentry.tasks.index',
    'sentry.tasks.merge',
    'sentry.tasks.store',
    'sentry.tasks.options',
    'sentry.tasks.post_process',
    'sentry.tasks.process_buffer',
)
CELERY_QUEUES = [
    Queue('default', routing_key='default'),
    Queue('alerts', routing_key='alerts'),
    Queue('cleanup', routing_key='cleanup'),
    Queue('sourcemaps', routing_key='sourcemaps'),
    Queue('search', routing_key='search'),
    Queue('events', routing_key='events'),
    Queue('update', routing_key='update'),
    Queue('email', routing_key='email'),
    Queue('options', routing_key='options'),
]

CELERY_ROUTES = ('sentry.queue.routers.SplitQueueRouter',)


def create_partitioned_queues(name):
    exchange = Exchange(name, type='direct')
    for num in range(1):
        CELERY_QUEUES.append(Queue(
            '{0}-{1}'.format(name, num),
            exchange=exchange,
        ))

create_partitioned_queues('counters')
create_partitioned_queues('triggers')


CELERYBEAT_SCHEDULE = {
    'check-alerts': {
        'task': 'sentry.tasks.check_alerts',
        'schedule': timedelta(minutes=1),
        'options': {
            'expires': 60,
            'queue': 'alerts',
        }
    },
    'send-beacon': {
        'task': 'sentry.tasks.send_beacon',
        'schedule': timedelta(hours=1),
        'options': {
            'expires': 3600,
        },
    },
    'flush-buffers': {
        'task': 'sentry.tasks.process_buffer.process_pending',
        'schedule': timedelta(seconds=10),
        'options': {
            'expires': 10,
            'queue': 'counters-0',
        }
    },
    'sync-options': {
        'task': 'sentry.tasks.options.sync_options',
        'schedule': timedelta(seconds=10),
        'options': {
            'expires': 10,
            'queue': 'options',
        }
    },
}

LOGGING = {
    'version': 1,
    'disable_existing_loggers': True,
    'handlers': {
        'console': {
            'level': 'WARNING',
            'class': 'logging.StreamHandler',
            'formatter': 'simple',
        },
        'sentry': {
            'level': 'ERROR',
            'class': 'raven.contrib.django.handlers.SentryHandler',
        }
    },
    'formatters': {
        'simple': {
            'format': '[%(levelname)s] %(message)s',
        },
        'client_info': {
            'format': '[%(levelname)s] %(project_slug)s/%(team_slug)s %(message)s',
        },
    },
    'root': {
        'handlers': ['console', 'sentry'],
    },
    'loggers': {
        'sentry': {
            'level': 'ERROR',
        },
        'sentry.coreapi': {
            'formatter': 'client_info',
        },
        'sentry.errors': {
            'handlers': ['console'],
            'propagate': False,
        },
        'sentry.rules': {
            'handlers': ['console'],
            'propagate': False,
        },
        'static_compiler': {
            'level': 'INFO',
        },
        'django.request': {
            'level': 'ERROR',
            'handlers': ['console'],
            'propagate': False,
        },
        'toronado.cssutils': {
            'level': 'ERROR',
            'propagate': False,
        },
    }
}

# django-rest-framework

REST_FRAMEWORK = {
    'TEST_REQUEST_DEFAULT_FORMAT': 'json',
    'DEFAULT_PERMISSION_CLASSES': (
        'sentry.api.permissions.NoPermission',
    )
}

CRISPY_TEMPLATE_PACK = 'bootstrap3'

# django-recaptcha

RECAPTCHA_PUBLIC_KEY = None
RECAPTCHA_PRIVATE_KEY = None

# django-statsd

STATSD_CLIENT = 'django_statsd.clients.null'
SENTRY_METRICS_PREFIX = ''

# Sentry and Raven configuration

SENTRY_CLIENT = 'sentry.utils.raven.SentryInternalClient'

# Project ID for recording frontend (javascript) exceptions
SENTRY_FRONTEND_PROJECT = None

SENTRY_CACHE_BACKEND = 'default'

<<<<<<< HEAD
=======
SENTRY_FEATURES = {
    'auth:register': True,
    'social-auth:register': True,
    'organizations:create': True,
    'organizations:sso': False,
    'teams:create': True,
}

SENTRY_FILTERS = (
    'sentry.filters.StatusFilter',
)

>>>>>>> 9f6a5695
SENTRY_IGNORE_EXCEPTIONS = (
    'OperationalError',
)

# Absolute URL to the sentry root directory. Should not include a trailing slash.
SENTRY_URL_PREFIX = ''

# Should we send the beacon to the upstream server?
SENTRY_BEACON = True

# The administrative contact for this installation
SENTRY_ADMIN_EMAIL = ''

# Allow access to Sentry without authentication.
SENTRY_PUBLIC = False

# Login url (defaults to LOGIN_URL)
SENTRY_LOGIN_URL = None

# Default project ID (for internal errors)
SENTRY_PROJECT = 1

# Only store a portion of all messages per unique group.
SENTRY_SAMPLE_DATA = True

# The following values control the sampling rates
SENTRY_SAMPLE_RATES = (
    (50, 1),
    (1000, 2),
    (10000, 10),
    (100000, 50),
    (1000000, 300),
    (10000000, 2000),
)
SENTRY_MAX_SAMPLE_RATE = 10000
SENTRY_SAMPLE_TIMES = (
    (3600, 1),
    (360, 10),
    (60, 60),
)
SENTRY_MAX_SAMPLE_TIME = 10000

# Web Service
SENTRY_WEB_HOST = 'localhost'
SENTRY_WEB_PORT = 9000
SENTRY_WEB_OPTIONS = {}

# UDP Service
SENTRY_UDP_HOST = 'localhost'
SENTRY_UDP_PORT = 9001
SENTRY_USE_IPV6_UDP = False

# SMTP Service
SENTRY_ENABLE_EMAIL_REPLIES = False
SENTRY_SMTP_HOSTNAME = 'localhost'
SENTRY_SMTP_HOST = 'localhost'
SENTRY_SMTP_PORT = 1025

SENTRY_INTERFACES = {
    'exception': 'sentry.interfaces.exception.Exception',
    'logentry': 'sentry.interfaces.message.Message',
    'request': 'sentry.interfaces.http.Http',
    'stacktrace': 'sentry.interfaces.stacktrace.Stacktrace',
    'template': 'sentry.interfaces.template.Template',
    'query': 'sentry.interfaces.query.Query',
    'user': 'sentry.interfaces.user.User',

    'sentry.interfaces.Exception': 'sentry.interfaces.exception.Exception',
    'sentry.interfaces.Message': 'sentry.interfaces.message.Message',
    'sentry.interfaces.Stacktrace': 'sentry.interfaces.stacktrace.Stacktrace',
    'sentry.interfaces.Template': 'sentry.interfaces.template.Template',
    'sentry.interfaces.Query': 'sentry.interfaces.query.Query',
    'sentry.interfaces.Http': 'sentry.interfaces.http.Http',
    'sentry.interfaces.User': 'sentry.interfaces.user.User',
}

# Should users without superuser permissions be allowed to
# make projects public
SENTRY_ALLOW_PUBLIC_PROJECTS = True

<<<<<<< HEAD
# Should users be allowed to register an account? If this is disabled
# accounts can only be created when someone is invited or added
# manually.
SENTRY_ALLOW_REGISTRATION = True

# Can users be invited to organizations?
SENTRY_ENABLE_INVITES = True

=======
>>>>>>> 9f6a5695
# Default to not sending the Access-Control-Allow-Origin header on api/store
SENTRY_ALLOW_ORIGIN = None

# Enable scraping of javascript context for source code
SENTRY_SCRAPE_JAVASCRIPT_CONTEXT = True

# Redis connection information (see Nydus documentation)
SENTRY_REDIS_OPTIONS = {}

# Buffer backend
SENTRY_BUFFER = 'sentry.buffer.Buffer'
SENTRY_BUFFER_OPTIONS = {}

# Cache backend
SENTRY_CACHE = 'sentry.cache.django.DjangoCache'
SENTRY_CACHE_OPTIONS = {}

# Quota backend
SENTRY_QUOTAS = 'sentry.quotas.Quota'
SENTRY_QUOTA_OPTIONS = {}

# Rate limiting backend
SENTRY_RATELIMITER = 'sentry.ratelimits.base.RateLimiter'
SENTRY_RATELIMITER_OPTIONS = {}

# The default value for project-level quotas
SENTRY_DEFAULT_MAX_EVENTS_PER_MINUTE = '90%'

# The maximum number of events per minute the system should accept.
SENTRY_SYSTEM_MAX_EVENTS_PER_MINUTE = 0

# Node storage backend
SENTRY_NODESTORE = 'sentry.nodestore.django.DjangoNodeStorage'
SENTRY_NODESTORE_OPTIONS = {}

# Search backend
SENTRY_SEARCH = 'sentry.search.django.DjangoSearchBackend'
SENTRY_SEARCH_OPTIONS = {}
# SENTRY_SEARCH_OPTIONS = {
#     'urls': ['http://localhost:9200/'],
#     'timeout': 5,
# }

# Time-series storage backend
SENTRY_TSDB = 'sentry.tsdb.dummy.DummyTSDB'
SENTRY_TSDB_OPTIONS = {}

# rollups must be ordered from highest granularity to lowest
SENTRY_TSDB_ROLLUPS = (
    # (time in seconds, samples to keep)
    (10, 30),  # 5 minute at 10 seconds
    (3600, 24 * 7),  # 7 days at 1 hour
)


# File storage
SENTRY_FILESTORE = 'django.core.files.storage.FileSystemStorage'
SENTRY_FILESTORE_OPTIONS = {'location': '/tmp/sentry-files'}

# URL to embed in js documentation
SENTRY_RAVEN_JS_URL = 'cdn.ravenjs.com/1.1.15/jquery,native/raven.min.js'

# URI Prefixes for generating DSN URLs
# (Defaults to URL_PREFIX by default)
SENTRY_ENDPOINT = None
SENTRY_PUBLIC_ENDPOINT = None

# Early draft features. Not slated or public release yet.
SENTRY_ENABLE_EXPLORE_CODE = False
SENTRY_ENABLE_EXPLORE_USERS = True

# Prevent variables (e.g. context locals, http data, etc) from exceeding this
# size in characters
SENTRY_MAX_VARIABLE_SIZE = 512

# Prevent variables within extra context from exceeding this size in
# characters
SENTRY_MAX_EXTRA_VARIABLE_SIZE = 4096

# For changing the amount of data seen in Http Response Body part.
SENTRY_MAX_HTTP_BODY_SIZE = 2048

# For various attributes we don't limit the entire attribute on size, but the
# individual item. In those cases we also want to limit the maximum number of
# keys
SENTRY_MAX_DICTIONARY_ITEMS = 50

SENTRY_MAX_MESSAGE_LENGTH = 1024 * 8
SENTRY_MAX_STACKTRACE_FRAMES = 25
SENTRY_MAX_EXCEPTIONS = 25

# Gravatar service base url
SENTRY_GRAVATAR_BASE_URL = 'https://secure.gravatar.com'

# Timeout (in seconds) for fetching remote source files (e.g. JS)
SENTRY_SOURCE_FETCH_TIMEOUT = 5

# http://en.wikipedia.org/wiki/Reserved_IP_addresses
SENTRY_DISALLOWED_IPS = (
    '0.0.0.0/8',
    '10.0.0.0/8',
    '100.64.0.0/10',
    '127.0.0.0/8',
    '169.254.0.0/16',
    '172.16.0.0/12',
    '192.0.0.0/29',
    '192.0.2.0/24',
    '192.88.99.0/24',
    '192.168.0.0/16',
    '198.18.0.0/15',
    '198.51.100.0/24',
    '224.0.0.0/4',
    '240.0.0.0/4',
    '255.255.255.255/32',
)

# Fields which managed users cannot change via Sentry UI. Username and password
# cannot be changed by managed users. Optionally include 'email' and
# 'first_name' in SENTRY_MANAGED_USER_FIELDS.
SENTRY_MANAGED_USER_FIELDS = ('email',)

# See sentry/options/__init__.py for more information
SENTRY_OPTIONS = {}

# You should not change this setting after your database has been created
# unless you have altered all schemas first
SENTRY_USE_BIG_INTS = False

# Configure celery
import djcelery
djcelery.setup_loader()<|MERGE_RESOLUTION|>--- conflicted
+++ resolved
@@ -526,8 +526,6 @@
 
 SENTRY_CACHE_BACKEND = 'default'
 
-<<<<<<< HEAD
-=======
 SENTRY_FEATURES = {
     'auth:register': True,
     'social-auth:register': True,
@@ -536,11 +534,6 @@
     'teams:create': True,
 }
 
-SENTRY_FILTERS = (
-    'sentry.filters.StatusFilter',
-)
-
->>>>>>> 9f6a5695
 SENTRY_IGNORE_EXCEPTIONS = (
     'OperationalError',
 )
@@ -621,17 +614,9 @@
 # make projects public
 SENTRY_ALLOW_PUBLIC_PROJECTS = True
 
-<<<<<<< HEAD
-# Should users be allowed to register an account? If this is disabled
-# accounts can only be created when someone is invited or added
-# manually.
-SENTRY_ALLOW_REGISTRATION = True
-
 # Can users be invited to organizations?
 SENTRY_ENABLE_INVITES = True
 
-=======
->>>>>>> 9f6a5695
 # Default to not sending the Access-Control-Allow-Origin header on api/store
 SENTRY_ALLOW_ORIGIN = None
 
