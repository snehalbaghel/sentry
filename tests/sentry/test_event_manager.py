# -*- coding: utf-8 -*-

from __future__ import absolute_import, print_function

import logging
import mock
import pytest
import uuid

from datetime import datetime, timedelta
from django.conf import settings
from django.utils import timezone
from time import time

from sentry.app import tsdb
from sentry.constants import MAX_CULPRIT_LENGTH, DEFAULT_LOGGER_NAME, VERSION_LENGTH
from sentry.event_manager import (
    HashDiscarded, EventManager, EventUser, InvalidTimestamp,
    get_hashes_for_event, get_hashes_from_fingerprint, generate_culprit,
    md5_from_hash, process_timestamp
)
from sentry.models import (
    Activity, Environment, Event, Group, GroupEnvironment, GroupHash, GroupRelease, GroupResolution,
    GroupStatus, GroupTombstone, EventMapping, Release, ReleaseProjectEnvironment, UserReport
)
<<<<<<< HEAD
from sentry.testutils import TestCase, TransactionTestCase
from sentry.utils import tenants
=======
from sentry.signals import event_discarded, event_saved
from sentry.testutils import assert_mock_called_once_with_partial, TestCase, TransactionTestCase
>>>>>>> b2c38b86


class EventManagerTest(TransactionTestCase):
    def setUp(self):
        super(EventManagerTest, self).setUp()
        tenants.set_current_tenant(tenants.UnrestrictedTenant)

    def make_event(self, **kwargs):
        result = {
            'event_id': 'a' * 32,
            'message': 'foo',
            'timestamp': 1403007314.570599,
            'level': logging.ERROR,
            'logger': 'default',
            'tags': [],
        }
        result.update(kwargs)
        return result

    def make_release_event(self, release_name, project_id):
        manager = EventManager(self.make_event(release=release_name))
        manager.normalize()
        event = manager.save(project_id)
        return event

    def test_key_id_remains_in_data(self):
        manager = EventManager(self.make_event(key_id=12345))
        manager.normalize()
        assert manager.data['key_id'] == 12345
        event = manager.save(1)
        assert event.data['key_id'] == 12345

    def test_similar_message_prefix_doesnt_group(self):
        # we had a regression which caused the default hash to just be
        # 'event.message' instead of '[event.message]' which caused it to
        # generate a hash per letter
        manager = EventManager(self.make_event(message='foo bar'))
        manager.normalize()
        event1 = manager.save(1)

        manager = EventManager(self.make_event(message='foo baz'))
        manager.normalize()
        event2 = manager.save(1)

        assert event1.group_id != event2.group_id

    def test_transaction_over_culprit(self):
        manager = EventManager(self.make_event(
            culprit='foo',
            transaction='bar'
        ))
        manager.normalize()
        event1 = manager.save(1)

        assert event1.transaction == 'bar'
        assert event1.culprit == 'bar'

    @mock.patch('sentry.signals.regression_signal.send')
    def test_broken_regression_signal(self, send):
        send.side_effect = Exception()

        manager = EventManager(self.make_event())
        event = manager.save(1)

        assert event.message == 'foo'
        assert event.project_id == 1

    @mock.patch('sentry.event_manager.should_sample')
    def test_saves_event_mapping_when_sampled(self, should_sample):
        should_sample.return_value = True
        event_id = 'a' * 32

        manager = EventManager(self.make_event(event_id=event_id))
        event = manager.save(1)

        # This is a brand new event, so it is actually saved.
        # In this case, we don't need an EventMapping, but we
        # do need the Event.
        assert not EventMapping.objects.filter(
            group_id=event.group_id,
            event_id=event_id,
        ).exists()

        assert Event.objects.filter(
            event_id=event_id,
        ).exists()

        event_id = 'b' * 32

        manager = EventManager(self.make_event(event_id=event_id))
        event = manager.save(1)

        # This second is a dupe, so should be sampled
        # For a sample, we want to store the EventMapping,
        # but don't need to store the Event
        assert EventMapping.objects.filter(
            group_id=event.group_id,
            event_id=event_id,
        ).exists()

        assert not Event.objects.filter(
            event_id=event_id,
        ).exists()

    @mock.patch('sentry.event_manager.should_sample')
    def test_sample_feature_flag(self, should_sample):
        should_sample.return_value = True

        manager = EventManager(self.make_event())
        with self.feature('projects:sample-events'):
            event = manager.save(1)
        assert event.id

        manager = EventManager(self.make_event())
        with self.feature({'projects:sample-events': False}):
            event = manager.save(1)
        assert not event.id

    def test_tags_as_list(self):
        manager = EventManager(self.make_event(tags=[('foo', 'bar')]))
        data = manager.normalize()

        assert data['tags'] == [('foo', 'bar')]

    def test_tags_as_dict(self):
        manager = EventManager(self.make_event(tags={'foo': 'bar'}))
        data = manager.normalize()

        assert data['tags'] == [('foo', 'bar')]

    def test_interface_is_relabeled(self):
        manager = EventManager(self.make_event(user={'id': '1'}))
        data = manager.normalize()

        assert data['sentry.interfaces.User'] == {'id': '1'}
        assert 'user' not in data

    def test_does_default_ip_address_to_user(self):
        manager = EventManager(
            self.make_event(
                **{
                    'sentry.interfaces.Http': {
                        'url': 'http://example.com',
                        'env': {
                            'REMOTE_ADDR': '127.0.0.1',
                        }
                    }
                }
            )
        )
        data = manager.normalize()
        assert data['sentry.interfaces.User']['ip_address'] == '127.0.0.1'

    def test_does_default_ip_address_if_present(self):
        manager = EventManager(
            self.make_event(
                **{
                    'sentry.interfaces.Http': {
                        'url': 'http://example.com',
                        'env': {
                            'REMOTE_ADDR': '127.0.0.1',
                        }
                    },
                    'sentry.interfaces.User': {
                        'ip_address': '192.168.0.1',
                    },
                }
            )
        )
        data = manager.normalize()
        assert data['sentry.interfaces.User']['ip_address'] == '192.168.0.1'

    def test_does_not_default_invalid_ip_address(self):
        manager = EventManager(
            self.make_event(
                **{
                    'sentry.interfaces.Http': {
                        'url': 'http://example.com',
                        'env': {
                            'REMOTE_ADDR': '127.0.0.1, 192.168.0.1',
                        }
                    }
                }
            )
        )
        data = manager.normalize()
        assert 'sentry.interfaces.User' not in data

    def test_platform_is_saved(self):
        manager = EventManager(
            self.make_event(
                **{'sentry.interfaces.AppleCrashReport': {
                    'crash': {},
                    'binary_images': []
                }}
            )
        )
        manager.normalize()
        event = manager.save(1)

        assert 'sentry.interfacse.AppleCrashReport' not in event.interfaces

    def test_ephemral_interfaces_removed_on_save(self):
        manager = EventManager(self.make_event(platform='python'))
        event = manager.save(1)

        group = event.group
        assert group.platform == 'python'
        assert event.platform == 'python'

    def test_dupe_message_id(self):
        event_id = 'a' * 32

        manager = EventManager(self.make_event(event_id=event_id))
        manager.save(1)

        assert Event.objects.count() == 1

        # ensure that calling it again doesn't raise a db error
        manager = EventManager(self.make_event(event_id=event_id))
        manager.save(1)

        assert Event.objects.count() == 1

    def test_updates_group(self):
        manager = EventManager(
            self.make_event(
                message='foo',
                event_id='a' * 32,
                checksum='a' * 32,
            )
        )
        event = manager.save(1)

        manager = EventManager(
            self.make_event(
                message='foo bar',
                event_id='b' * 32,
                checksum='a' * 32,
            )
        )
        with self.tasks():
            event2 = manager.save(1)

        group = Group.objects.get(id=event.group_id)

        assert group.times_seen == 2
        assert group.last_seen.replace(microsecond=0) == event.datetime.replace(microsecond=0)
        assert group.message == event2.message
        assert group.data.get('type') == 'default'
        assert group.data.get('metadata') == {
            'title': 'foo bar',
        }

    def test_updates_group_with_fingerprint(self):
        manager = EventManager(
            self.make_event(
                message='foo',
                event_id='a' * 32,
                fingerprint=['a' * 32],
            )
        )
        with self.tasks():
            event = manager.save(1)

        manager = EventManager(
            self.make_event(
                message='foo bar',
                event_id='b' * 32,
                fingerprint=['a' * 32],
            )
        )
        with self.tasks():
            event2 = manager.save(1)

        group = Group.objects.get(id=event.group_id)

        assert group.times_seen == 2
        assert group.last_seen.replace(microsecond=0) == event.datetime.replace(microsecond=0)
        assert group.message == event2.message

    def test_differentiates_with_fingerprint(self):
        manager = EventManager(
            self.make_event(
                message='foo',
                event_id='a' * 32,
                fingerprint=['{{ default }}', 'a' * 32],
            )
        )
        with self.tasks():
            manager.normalize()
            event = manager.save(1)

        manager = EventManager(
            self.make_event(
                message='foo bar',
                event_id='b' * 32,
                fingerprint=['a' * 32],
            )
        )
        with self.tasks():
            manager.normalize()
            event2 = manager.save(1)

        assert event.group_id != event2.group_id

    def test_unresolves_group(self):
        # N.B. EventManager won't unresolve the group unless the event2 has a
        # later timestamp than event1. MySQL doesn't support microseconds.
        manager = EventManager(
            self.make_event(
                event_id='a' * 32,
                checksum='a' * 32,
                timestamp=1403007314,
            )
        )
        with self.tasks():
            event = manager.save(1)

        group = Group.objects.get(id=event.group_id)
        group.status = GroupStatus.RESOLVED
        group.save()
        assert group.is_resolved()

        manager = EventManager(
            self.make_event(
                event_id='b' * 32,
                checksum='a' * 32,
                timestamp=1403007345,
            )
        )
        event2 = manager.save(1)
        assert event.group_id == event2.group_id

        group = Group.objects.get(id=group.id)
        assert not group.is_resolved()

    @mock.patch('sentry.event_manager.plugin_is_regression')
    def test_does_not_unresolve_group(self, plugin_is_regression):
        # N.B. EventManager won't unresolve the group unless the event2 has a
        # later timestamp than event1. MySQL doesn't support microseconds.
        plugin_is_regression.return_value = False

        manager = EventManager(
            self.make_event(
                event_id='a' * 32,
                checksum='a' * 32,
                timestamp=1403007314,
            )
        )
        with self.tasks():
            event = manager.save(1)

        group = Group.objects.get(id=event.group_id)
        group.status = GroupStatus.RESOLVED
        group.save()
        assert group.is_resolved()

        manager = EventManager(
            self.make_event(
                event_id='b' * 32,
                checksum='a' * 32,
                timestamp=1403007315,
            )
        )
        event2 = manager.save(1)
        assert event.group_id == event2.group_id

        group = Group.objects.get(id=group.id)
        assert group.is_resolved()

    @mock.patch('sentry.tasks.activity.send_activity_notifications.delay')
    @mock.patch('sentry.event_manager.plugin_is_regression')
    def test_marks_as_unresolved_with_new_release(
        self, plugin_is_regression, mock_send_activity_notifications_delay
    ):
        plugin_is_regression.return_value = True

        old_release = Release.objects.create(
            version='a',
            organization_id=self.project.organization_id,
            date_added=timezone.now() - timedelta(minutes=30),
        )
        old_release.add_project(self.project)

        manager = EventManager(
            self.make_event(
                event_id='a' * 32,
                checksum='a' * 32,
                timestamp=time() - 50000,  # need to work around active_at
                release=old_release.version,
            )
        )
        event = manager.save(1)

        group = event.group

        group.update(status=GroupStatus.RESOLVED)

        resolution = GroupResolution.objects.create(
            release=old_release,
            group=group,
        )
        activity = Activity.objects.create(
            group=group,
            project=group.project,
            type=Activity.SET_RESOLVED_IN_RELEASE,
            ident=resolution.id,
            data={'version': ''},
        )

        manager = EventManager(
            self.make_event(
                event_id='b' * 32,
                checksum='a' * 32,
                timestamp=time(),
                release=old_release.version,
            )
        )
        event = manager.save(1)
        assert event.group_id == group.id

        group = Group.objects.get(id=group.id)
        assert group.status == GroupStatus.RESOLVED

        activity = Activity.objects.get(id=activity.id)
        assert activity.data['version'] == ''

        assert GroupResolution.objects.filter(group=group).exists()

        manager = EventManager(
            self.make_event(
                event_id='c' * 32,
                checksum='a' * 32,
                timestamp=time(),
                release='b',
            )
        )
        event = manager.save(1)
        assert event.group_id == group.id

        group = Group.objects.get(id=group.id)
        assert group.status == GroupStatus.UNRESOLVED

        activity = Activity.objects.get(id=activity.id)
        assert activity.data['version'] == 'b'

        assert not GroupResolution.objects.filter(group=group).exists()

        activity = Activity.objects.get(
            group=group,
            type=Activity.SET_REGRESSION,
        )

        mock_send_activity_notifications_delay.assert_called_once_with(activity.id)

    @mock.patch('sentry.models.Group.is_resolved')
    def test_unresolves_group_with_auto_resolve(self, mock_is_resolved):
        mock_is_resolved.return_value = False
        manager = EventManager(
            self.make_event(
                event_id='a' * 32,
                checksum='a' * 32,
                timestamp=1403007314,
            )
        )
        with self.tasks():
            event = manager.save(1)

        mock_is_resolved.return_value = True
        manager = EventManager(
            self.make_event(
                event_id='b' * 32,
                checksum='a' * 32,
                timestamp=1403007414,
            )
        )
        with self.tasks():
            event2 = manager.save(1)
        assert event.group_id == event2.group_id

        group = Group.objects.get(id=event.group.id)
        assert group.active_at == event2.datetime != event.datetime

    def test_long_culprit(self):
        manager = EventManager(self.make_event(
            culprit='x' * (MAX_CULPRIT_LENGTH + 1),
        ))
        data = manager.normalize()
        assert len(data['culprit']) == MAX_CULPRIT_LENGTH

    def test_handles_non_string_generated_culprit(self):
        dict_input = {'messages': 'foo'}
        manager = EventManager(self.make_event(
            transaction=dict_input,
        ))
        manager.normalize()
        event = manager.save(1)
        assert event.transaction == dict_input
        assert event.culprit == dict_input

    def test_long_transaction(self):
        manager = EventManager(self.make_event(
            transaction='x' * (MAX_CULPRIT_LENGTH + 1),
        ))
        data = manager.normalize()
        assert len(data['transaction']) == MAX_CULPRIT_LENGTH

    def test_long_message(self):
        manager = EventManager(
            self.make_event(
                message='x' * (settings.SENTRY_MAX_MESSAGE_LENGTH + 1),
            )
        )
        data = manager.normalize()
        assert len(data['sentry.interfaces.Message']['message']) == \
            settings.SENTRY_MAX_MESSAGE_LENGTH

    def test_default_version(self):
        manager = EventManager(self.make_event())
        data = manager.normalize()
        assert data['version'] == '5'

    def test_explicit_version(self):
        manager = EventManager(self.make_event(), '6')
        data = manager.normalize()
        assert data['version'] == '6'

    def test_first_release(self):
        project_id = 1
        event = self.make_release_event('1.0', project_id)

        group = event.group
        assert group.first_release.version == '1.0'

        event = self.make_release_event('2.0', project_id)

        group = event.group
        assert group.first_release.version == '1.0'

    def test_release_project_slug(self):
        project = self.create_project(name='foo')
        release = Release.objects.create(version='foo-1.0', organization=project.organization)
        release.add_project(project)

        event = self.make_release_event('1.0', project.id)

        group = event.group
        assert group.first_release.version == 'foo-1.0'
        release_tag = [v for k, v in event.tags if k == 'sentry:release'][0]
        assert release_tag == 'foo-1.0'

        event = self.make_release_event('2.0', project.id)

        group = event.group
        assert group.first_release.version == 'foo-1.0'

    def test_release_project_slug_long(self):
        project = self.create_project(name='foo')
        partial_version_len = VERSION_LENGTH - 4
        release = Release.objects.create(
            version='foo-%s' % ('a' * partial_version_len, ), organization=project.organization
        )
        release.add_project(project)

        event = self.make_release_event('a' * partial_version_len, project.id)

        group = event.group
        assert group.first_release.version == 'foo-%s' % ('a' * partial_version_len, )
        release_tag = [v for k, v in event.tags if k == 'sentry:release'][0]
        assert release_tag == 'foo-%s' % ('a' * partial_version_len, )

    def test_group_release_no_env(self):
        project_id = 1
        event = self.make_release_event('1.0', project_id)

        release = Release.objects.get(version='1.0', projects=event.project_id)

        assert GroupRelease.objects.filter(
            release_id=release.id,
            group_id=event.group_id,
            environment='',
        ).exists()

        # ensure we're not erroring on second creation
        event = self.make_release_event('1.0', project_id)

    def test_group_release_with_env(self):
        manager = EventManager(
            self.make_event(release='1.0', environment='prod', event_id='a' * 32)
        )
        event = manager.save(1)

        release = Release.objects.get(version='1.0', projects=event.project_id)

        assert GroupRelease.objects.filter(
            release_id=release.id,
            group_id=event.group_id,
            environment='prod',
        ).exists()

        manager = EventManager(
            self.make_event(release='1.0', environment='staging', event_id='b' * 32)
        )
        event = manager.save(1)

        release = Release.objects.get(version='1.0', projects=event.project_id)

        assert GroupRelease.objects.filter(
            release_id=release.id,
            group_id=event.group_id,
            environment='staging',
        ).exists()

    def test_logger(self):
        manager = EventManager(self.make_event(logger="foo\nbar"))
        data = manager.normalize()
        assert data['logger'] == DEFAULT_LOGGER_NAME

        manager = EventManager(self.make_event(logger=""))
        data = manager.normalize()
        assert data['logger'] == DEFAULT_LOGGER_NAME
        assert not any(e.get('name') == 'logger' for e in data['errors'])

    def test_tsdb(self):
        project = self.project
        manager = EventManager(self.make_event(
            fingerprint=['totally unique super duper fingerprint'],
            environment='totally unique super duper environment',
        ))
        event = manager.save(project)

        def query(model, key, **kwargs):
            return tsdb.get_sums(model, [key], event.datetime, event.datetime, **kwargs)[key]

        assert query(tsdb.models.project, project.id) == 1
        assert query(tsdb.models.group, event.group.id) == 1

        environment_id = Environment.get_for_organization_id(
            event.project.organization_id,
            'totally unique super duper environment',
        ).id
        assert query(tsdb.models.project, project.id, environment_id=environment_id) == 1
        assert query(tsdb.models.group, event.group.id, environment_id=environment_id) == 1

    @pytest.mark.xfail
    def test_record_frequencies(self):
        project = self.project
        manager = EventManager(self.make_event())
        event = manager.save(project)

        assert tsdb.get_most_frequent(
            tsdb.models.frequent_issues_by_project,
            (event.project.id, ),
            event.datetime,
        ) == {
            event.project.id: [
                (event.group_id, 1.0),
            ],
        }

        assert tsdb.get_most_frequent(
            tsdb.models.frequent_projects_by_organization,
            (event.project.organization_id, ),
            event.datetime,
        ) == {
            event.project.organization_id: [
                (event.project_id, 1.0),
            ],
        }

    def test_event_user(self):
        manager = EventManager(self.make_event(
            environment='totally unique environment',
            **{'sentry.interfaces.User': {
                'id': '1',
            }}
        ))
        manager.normalize()
        with self.tasks():
            event = manager.save(self.project.id)

        environment_id = Environment.get_for_organization_id(
            event.project.organization_id,
            'totally unique environment',
        ).id

        assert tsdb.get_distinct_counts_totals(
            tsdb.models.users_affected_by_group,
            (event.group.id, ),
            event.datetime,
            event.datetime,
        ) == {
            event.group.id: 1,
        }

        assert tsdb.get_distinct_counts_totals(
            tsdb.models.users_affected_by_project,
            (event.project.id, ),
            event.datetime,
            event.datetime,
        ) == {
            event.project.id: 1,
        }

        assert tsdb.get_distinct_counts_totals(
            tsdb.models.users_affected_by_group,
            (event.group.id, ),
            event.datetime,
            event.datetime,
            environment_id=environment_id,
        ) == {
            event.group.id: 1,
        }

        assert tsdb.get_distinct_counts_totals(
            tsdb.models.users_affected_by_project,
            (event.project.id, ),
            event.datetime,
            event.datetime,
            environment_id=environment_id,
        ) == {
            event.project.id: 1,
        }

        euser = EventUser.objects.get(
            project_id=self.project.id,
            ident='1',
        )
        assert event.get_tag('sentry:user') == euser.tag_value

        # ensure event user is mapped to tags in second attempt
        manager = EventManager(
            self.make_event(**{'sentry.interfaces.User': {
                'id': '1',
                'name': 'jane',
            }})
        )
        manager.normalize()
        with self.tasks():
            event = manager.save(self.project.id)

        euser = EventUser.objects.get(id=euser.id)
        assert event.get_tag('sentry:user') == euser.tag_value
        assert euser.name == 'jane'
        assert euser.ident == '1'

    def test_event_user_unicode_identifier(self):
        manager = EventManager(self.make_event(**{'sentry.interfaces.User': {'username': u'foô'}}))
        manager.normalize()
        with self.tasks():
            manager.save(self.project.id)
        euser = EventUser.objects.get(
            project_id=self.project.id,
        )
        assert euser.username == u'foô'

    def test_environment(self):
        manager = EventManager(self.make_event(**{
            'environment': 'beta',
        }))
        manager.normalize()
        event = manager.save(self.project.id)

        assert dict(event.tags).get('environment') == 'beta'

    @mock.patch('sentry.event_manager.post_process_group.delay')
    def test_group_environment(self, mock_post_process_group_delay):
        release_version = '1.0'

        def save_event():
            manager = EventManager(self.make_event(**{
                'event_id': uuid.uuid1().hex,  # don't deduplicate
                'environment': 'beta',
                'release': release_version,
            }))
            manager.normalize()
            return manager.save(self.project.id)

        event = save_event()

        # Ensure the `GroupEnvironment` record was created.
        instance = GroupEnvironment.objects.get(
            group_id=event.group_id,
            environment_id=Environment.objects.get(
                organization_id=self.project.organization_id,
                name=event.get_tag('environment'),
            ).id,
        )

        assert Release.objects.get(id=instance.first_release_id).version == release_version

        # Ensure that the first event in the (group, environment) pair is
        # marked as being part of a new environment.
        mock_post_process_group_delay.assert_called_with(
            group=event.group,
            event=event,
            is_new=True,
            is_sample=False,
            is_regression=False,
            is_new_group_environment=True,
            primary_hash='acbd18db4cc2f85cedef654fccc4a4d8',
        )

        event = save_event()

        # Ensure that the next event in the (group, environment) pair is *not*
        # marked as being part of a new environment.
        mock_post_process_group_delay.assert_called_with(
            group=event.group,
            event=event,
            is_new=False,
            is_sample=False,
            is_regression=None,  # XXX: wut
            is_new_group_environment=False,
            primary_hash='acbd18db4cc2f85cedef654fccc4a4d8',
        )

    def test_default_fingerprint(self):
        manager = EventManager(self.make_event())
        manager.normalize()
        event = manager.save(self.project.id)

        assert event.data.get('fingerprint') == ['{{ default }}']

    def test_user_report_gets_environment(self):
        project = self.create_project()
        environment = Environment.objects.create(
            project_id=project.id,
            organization_id=project.organization_id,
            name='production',
        )
        environment.add_project(project)
        event_id = 'a' * 32

        group = self.create_group(project=project)
        UserReport.objects.create(
            group=group,
            project=project,
            event_id=event_id,
            name='foo',
            email='bar@example.com',
            comments='It Broke!!!',
        )
        manager = EventManager(
            self.make_event(
                environment=environment.name,
                event_id=event_id,
                group=group))
        manager.normalize()
        manager.save(project.id)
        assert UserReport.objects.get(event_id=event_id).environment == environment

    def test_default_event_type(self):
        manager = EventManager(self.make_event(message='foo bar'))
        data = manager.normalize()
        assert data['type'] == 'default'
        event = manager.save(self.project.id)
        group = event.group
        assert group.data.get('type') == 'default'
        assert group.data.get('metadata') == {
            'title': 'foo bar',
        }

    def test_message_event_type(self):
        manager = EventManager(
            self.make_event(
                **{
                    'message': '',
                    'sentry.interfaces.Message': {
                        'formatted': 'foo bar',
                        'message': 'foo %s',
                        'params': ['bar'],
                    }
                }
            )
        )
        data = manager.normalize()
        assert data['type'] == 'default'
        event = manager.save(self.project.id)
        group = event.group
        assert group.data.get('type') == 'default'
        assert group.data.get('metadata') == {
            'title': 'foo bar',
        }

    def test_error_event_type(self):
        manager = EventManager(
            self.make_event(
                **{
                    'sentry.interfaces.Exception': {
                        'values': [{
                            'type': 'Foo',
                            'value': 'bar',
                        }],
                    },
                }
            )
        )
        data = manager.normalize()
        assert data['type'] == 'error'
        event = manager.save(self.project.id)
        group = event.group
        assert group.data.get('type') == 'error'
        assert group.data.get('metadata') == {
            'type': 'Foo',
            'value': 'bar',
        }

    def test_csp_event_type(self):
        manager = EventManager(
            self.make_event(
                **{
                    'sentry.interfaces.Csp': {
                        'effective_directive': 'script-src',
                        'blocked_uri': 'http://example.com',
                    },
                }
            )
        )
        data = manager.normalize()
        assert data['type'] == 'csp'
        event = manager.save(self.project.id)
        group = event.group
        assert group.data.get('type') == 'csp'
        assert group.data.get('metadata') == {
            'directive': 'script-src',
            'uri': 'example.com',
            'message': "Blocked 'script' from 'example.com'",
        }

    def test_sdk(self):
        manager = EventManager(
            self.make_event(**{
                'sdk': {
                    'name': 'sentry-unity',
                    'version': '1.0',
                },
            })
        )
        manager.normalize()
        event = manager.save(self.project.id)

        assert event.data['sdk'] == {
            'name': 'sentry-unity',
            'version': '1.0',
        }

    def test_no_message(self):
        # test that the message is handled gracefully
        manager = EventManager(
            self.make_event(
                **{
                    'message': None,
                    'sentry.interfaces.Message': {
                        'message': 'hello world',
                    },
                }
            )
        )
        manager.normalize()
        event = manager.save(self.project.id)

        assert event.message == 'hello world'

    def test_bad_message(self):
        # test that the message is handled gracefully
        manager = EventManager(self.make_event(**{
            'message': 1234,
        }))
        manager.normalize()
        event = manager.save(self.project.id)

        assert event.message == '1234'
        assert event.data['sentry.interfaces.Message'] == {
            'message': '1234',
        }

    def test_message_attribute_goes_to_interface(self):
        manager = EventManager(self.make_event(**{
            'message': 'hello world',
        }))
        manager.normalize()
        event = manager.save(self.project.id)
        assert event.data['sentry.interfaces.Message'] == {
            'message': 'hello world',
        }

    def test_message_attribute_goes_to_formatted(self):
        # The combining of 'message' and 'sentry.interfaces.Message' is a bit
        # of a compatibility hack, and ideally we would just enforce a stricter
        # schema instead of combining them like this.
        manager = EventManager(
            self.make_event(
                **{
                    'message': 'world hello',
                    'sentry.interfaces.Message': {
                        'message': 'hello world',
                    },
                }
            )
        )
        manager.normalize()
        event = manager.save(self.project.id)
        assert event.data['sentry.interfaces.Message'] == {
            'message': 'hello world',
            'formatted': 'world hello',
        }

    def test_message_attribute_interface_both_strings(self):
        manager = EventManager(
            self.make_event(
                **{
                    'sentry.interfaces.Message': 'a plain string',
                    'message': 'another string',
                }
            )
        )
        manager.normalize()
        event = manager.save(self.project.id)
        assert event.data['sentry.interfaces.Message'] == {
            'message': 'a plain string',
            'formatted': 'another string',
        }

    def test_throws_when_matches_discarded_hash(self):
        manager = EventManager(
            self.make_event(
                message='foo',
                event_id='a' * 32,
                fingerprint=['a' * 32],
            )
        )
        with self.tasks():
            event = manager.save(1)

        group = Group.objects.get(id=event.group_id)
        tombstone = GroupTombstone.objects.create(
            project_id=group.project_id,
            level=group.level,
            message=group.message,
            culprit=group.culprit,
            data=group.data,
            previous_group_id=group.id,
        )
        GroupHash.objects.filter(
            group=group,
        ).update(
            group=None,
            group_tombstone_id=tombstone.id,
        )

        manager = EventManager(
            self.make_event(
                message='foo',
                event_id='a' * 32,
                fingerprint=['a' * 32],
            )
        )

        mock_event_discarded = mock.Mock()
        event_discarded.connect(mock_event_discarded)
        mock_event_saved = mock.Mock()
        event_saved.connect(mock_event_saved)

        with self.tasks():
            with self.assertRaises(HashDiscarded):
                event = manager.save(1)

        assert not mock_event_saved.called
        assert_mock_called_once_with_partial(
            mock_event_discarded,
            project=group.project,
            sender=EventManager,
            signal=event_discarded,
        )

    def test_event_saved_signal(self):
        mock_event_saved = mock.Mock()
        event_saved.connect(mock_event_saved)

        manager = EventManager(self.make_event(message='foo'))
        manager.normalize()
        event = manager.save(1)

        assert_mock_called_once_with_partial(
            mock_event_saved,
            project=event.group.project,
            sender=EventManager,
            signal=event_saved,
        )

    def test_bad_interfaces_no_exception(self):
        manager = EventManager(
            self.make_event(
                **{
                    'sentry.interfaces.User': None,
                    'sentry.interfaces.Http': None,
                    'sdk': 'A string for sdk is not valid'
                }
            )
        )
        manager.normalize({'client_ip': '1.2.3.4'})

        manager = EventManager(
            self.make_event(
                **{
                    'errors': {},
                    'sentry.interfaces.Http': {},
                }
            )
        )
        manager.normalize()


class ProcessTimestampTest(TestCase):
    def test_iso_timestamp(self):
        self.assertEquals(
            process_timestamp(
                '2012-01-01T10:30:45',
                current_datetime=datetime(2012, 1, 1, 10, 30, 45),
            ),
            1325413845.0,
        )

    def test_iso_timestamp_with_ms(self):
        self.assertEquals(
            process_timestamp(
                '2012-01-01T10:30:45.434',
                current_datetime=datetime(2012, 1, 1, 10, 30, 45, 434000),
            ),
            1325413845.0,
        )

    def test_timestamp_iso_timestamp_with_Z(self):
        self.assertEquals(
            process_timestamp(
                '2012-01-01T10:30:45Z',
                current_datetime=datetime(2012, 1, 1, 10, 30, 45),
            ),
            1325413845.0,
        )

    def test_invalid_timestamp(self):
        self.assertRaises(InvalidTimestamp, process_timestamp, 'foo')

    def test_invalid_numeric_timestamp(self):
        self.assertRaises(InvalidTimestamp, process_timestamp, '100000000000000000000.0')

    def test_future_timestamp(self):
        self.assertRaises(InvalidTimestamp, process_timestamp, '2052-01-01T10:30:45Z')

    def test_long_microseconds_value(self):
        self.assertEquals(
            process_timestamp(
                '2012-01-01T10:30:45.341324Z',
                current_datetime=datetime(2012, 1, 1, 10, 30, 45),
            ),
            1325413845.0,
        )


class GetHashesFromEventTest(TestCase):
    @mock.patch('sentry.interfaces.stacktrace.Stacktrace.compute_hashes')
    @mock.patch('sentry.interfaces.http.Http.compute_hashes')
    def test_stacktrace_wins_over_http(self, http_comp_hash, stack_comp_hash):
        # this was a regression, and a very important one
        http_comp_hash.return_value = [['baz']]
        stack_comp_hash.return_value = [['foo', 'bar']]
        event = Event(
            data={
                'sentry.interfaces.Stacktrace': {
                    'frames': [{
                        'lineno': 1,
                        'filename': 'foo.py',
                    }],
                },
                'sentry.interfaces.Http': {
                    'url': 'http://example.com'
                },
            },
            platform='python',
            message='Foo bar',
        )
        hashes = get_hashes_for_event(event)
        assert len(hashes) == 1
        hash_one = hashes[0]
        stack_comp_hash.assert_called_once_with('python')
        assert not http_comp_hash.called
        assert hash_one == ['foo', 'bar']


class GetHashesFromFingerprintTest(TestCase):
    def test_default_value(self):
        event = Event(
            data={
                'sentry.interfaces.Stacktrace': {
                    'frames': [
                        {
                            'lineno': 1,
                            'filename': 'foo.py',
                        }, {
                            'lineno': 1,
                            'filename': 'foo.py',
                            'in_app': True,
                        }
                    ],
                },
                'sentry.interfaces.Http': {
                    'url': 'http://example.com'
                },
            },
            platform='python',
            message='Foo bar',
        )
        fp_checksums = get_hashes_from_fingerprint(event, ["{{default}}"])
        def_checksums = get_hashes_for_event(event)
        assert def_checksums == fp_checksums

    def test_custom_values(self):
        event = Event(
            data={
                'sentry.interfaces.Stacktrace': {
                    'frames': [
                        {
                            'lineno': 1,
                            'filename': 'foo.py',
                        }, {
                            'lineno': 1,
                            'filename': 'foo.py',
                            'in_app': True,
                        }
                    ],
                },
                'sentry.interfaces.Http': {
                    'url': 'http://example.com'
                },
            },
            platform='python',
            message='Foo bar',
        )
        fp_checksums = get_hashes_from_fingerprint(event, ["{{default}}", "custom"])
        def_checksums = get_hashes_for_event(event)
        assert len(fp_checksums) == len(def_checksums)
        assert def_checksums != fp_checksums


class GenerateCulpritTest(TestCase):
    def test_with_exception_interface(self):
        data = {
            'sentry.interfaces.Exception': {
                'values': [
                    {
                        'stacktrace': {
                            'frames': [
                                {
                                    'lineno': 1,
                                    'filename': 'foo.py',
                                }, {
                                    'lineno': 1,
                                    'filename': 'bar.py',
                                    'in_app': True,
                                }
                            ],
                        }
                    }
                ]
            },
            'sentry.interfaces.Stacktrace': {
                'frames': [
                    {
                        'lineno': 1,
                        'filename': 'NOTME.py',
                    }, {
                        'lineno': 1,
                        'filename': 'PLZNOTME.py',
                        'in_app': True,
                    }
                ],
            },
            'sentry.interfaces.Http': {
                'url': 'http://example.com'
            },
        }
        assert generate_culprit(data) == 'bar.py in ?'

    def test_with_missing_exception_interface(self):
        data = {
            'sentry.interfaces.Stacktrace': {
                'frames': [
                    {
                        'lineno': 1,
                        'filename': 'NOTME.py',
                    }, {
                        'lineno': 1,
                        'filename': 'PLZNOTME.py',
                        'in_app': True,
                    }
                ],
            },
            'sentry.interfaces.Http': {
                'url': 'http://example.com'
            },
        }
        assert generate_culprit(data) == 'PLZNOTME.py in ?'

    def test_with_empty_stacktrace(self):
        data = {
            'sentry.interfaces.Stacktrace': None,
            'sentry.interfaces.Http': {
                'url': 'http://example.com'
            },
        }
        assert generate_culprit(data) == 'http://example.com'

    def test_with_only_http_interface(self):
        data = {
            'sentry.interfaces.Http': {
                'url': 'http://example.com'
            },
        }
        assert generate_culprit(data) == 'http://example.com'

        data = {
            'sentry.interfaces.Http': {},
        }
        assert generate_culprit(data) == ''

    def test_empty_data(self):
        assert generate_culprit({}) == ''

    def test_truncation(self):
        data = {
            'sentry.interfaces.Exception': {
                'values':
                [{
                    'stacktrace': {
                        'frames': [{
                            'filename': 'x' * (MAX_CULPRIT_LENGTH + 1),
                        }],
                    }
                }],
            }
        }
        assert len(generate_culprit(data)) == MAX_CULPRIT_LENGTH

        data = {
            'sentry.interfaces.Stacktrace': {
                'frames': [{
                    'filename': 'x' * (MAX_CULPRIT_LENGTH + 1),
                }]
            }
        }
        assert len(generate_culprit(data)) == MAX_CULPRIT_LENGTH

        data = {
            'sentry.interfaces.Http': {
                'url': 'x' * (MAX_CULPRIT_LENGTH + 1),
            }
        }
        assert len(generate_culprit(data)) == MAX_CULPRIT_LENGTH

    def test_md5_from_hash(self):
        result = md5_from_hash(['foo', 'bar', u'foô'])
        assert result == '6d81588029ed4190110b2779ba952a00'


class ReleaseIssueTest(TransactionTestCase):
    def setUp(self):
        self.project = self.create_project()
        self.release = Release.get_or_create(self.project, '1.0')
        self.environment1 = Environment.get_or_create(self.project, 'prod')
        self.environment2 = Environment.get_or_create(self.project, 'staging')
        self.timestamp = 1403007314

    def make_event(self, **kwargs):
        result = {
            'event_id': 'a' * 32,
            'message': 'foo',
            'timestamp': 1403007314.570599,
            'level': logging.ERROR,
            'logger': 'default',
            'tags': [],
        }
        result.update(kwargs)
        return result

    def make_release_event(self, release_version='1.0',
                           environment_name='prod', project_id=1, **kwargs):
        event = self.make_event(
            release=release_version,
            environment=environment_name,
            event_id=uuid.uuid1().hex,
        )
        event.update(kwargs)
        manager = EventManager(event)
        with self.tasks():
            event = manager.save(project_id)
        return event

    def convert_timestamp(self, timestamp):
        date = datetime.fromtimestamp(timestamp)
        date = date.replace(tzinfo=timezone.utc)
        return date

    def assert_release_project_environment(self, event, new_issues_count, first_seen, last_seen):
        release = Release.objects.get(
            organization=event.project.organization.id,
            version=event.get_tag('sentry:release'),
        )
        release_project_envs = ReleaseProjectEnvironment.objects.filter(
            release=release,
            project=event.project,
            environment=event.get_environment(),
        )
        assert len(release_project_envs) == 1

        release_project_env = release_project_envs[0]
        assert release_project_env.new_issues_count == new_issues_count
        assert release_project_env.first_seen == self.convert_timestamp(first_seen)
        assert release_project_env.last_seen == self.convert_timestamp(last_seen)

    def test_different_groups(self):
        event1 = self.make_release_event(
            release_version=self.release.version,
            environment_name=self.environment1.name,
            project_id=self.project.id,
            checksum='a' * 32,
            timestamp=self.timestamp,
        )
        self.assert_release_project_environment(
            event=event1,
            new_issues_count=1,
            last_seen=self.timestamp,
            first_seen=self.timestamp,
        )

        event2 = self.make_release_event(
            release_version=self.release.version,
            environment_name=self.environment1.name,
            project_id=self.project.id,
            checksum='b' * 32,
            timestamp=self.timestamp + 100,
        )
        self.assert_release_project_environment(
            event=event2,
            new_issues_count=2,
            last_seen=self.timestamp + 100,
            first_seen=self.timestamp,
        )

    def test_same_group(self):
        event1 = self.make_release_event(
            release_version=self.release.version,
            environment_name=self.environment1.name,
            project_id=self.project.id,
            checksum='a' * 32,
            timestamp=self.timestamp,
        )
        self.assert_release_project_environment(
            event=event1,
            new_issues_count=1,
            last_seen=self.timestamp,
            first_seen=self.timestamp,
        )
        event2 = self.make_release_event(
            release_version=self.release.version,
            environment_name=self.environment1.name,
            project_id=self.project.id,
            checksum='a' * 32,
            timestamp=self.timestamp + 100,
        )
        self.assert_release_project_environment(
            event=event2,
            new_issues_count=1,
            last_seen=self.timestamp + 100,
            first_seen=self.timestamp,
        )

    def test_same_group_different_environment(self):
        event1 = self.make_release_event(
            release_version=self.release.version,
            environment_name=self.environment1.name,
            project_id=self.project.id,
            checksum='a' * 32,
            timestamp=self.timestamp,
        )
        self.assert_release_project_environment(
            event=event1,
            new_issues_count=1,
            last_seen=self.timestamp,
            first_seen=self.timestamp,
        )
        event2 = self.make_release_event(
            release_version=self.release.version,
            environment_name=self.environment2.name,
            project_id=self.project.id,
            checksum='a' * 32,
            timestamp=self.timestamp + 100,
        )
        self.assert_release_project_environment(
            event=event1,
            new_issues_count=1,
            last_seen=self.timestamp,
            first_seen=self.timestamp,
        )
        self.assert_release_project_environment(
            event=event2,
            new_issues_count=1,
            last_seen=self.timestamp + 100,
            first_seen=self.timestamp + 100,
        )<|MERGE_RESOLUTION|>--- conflicted
+++ resolved
@@ -23,13 +23,9 @@
     Activity, Environment, Event, Group, GroupEnvironment, GroupHash, GroupRelease, GroupResolution,
     GroupStatus, GroupTombstone, EventMapping, Release, ReleaseProjectEnvironment, UserReport
 )
-<<<<<<< HEAD
-from sentry.testutils import TestCase, TransactionTestCase
-from sentry.utils import tenants
-=======
 from sentry.signals import event_discarded, event_saved
 from sentry.testutils import assert_mock_called_once_with_partial, TestCase, TransactionTestCase
->>>>>>> b2c38b86
+from sentry.utils import tenants
 
 
 class EventManagerTest(TransactionTestCase):
@@ -1404,6 +1400,7 @@
         self.environment1 = Environment.get_or_create(self.project, 'prod')
         self.environment2 = Environment.get_or_create(self.project, 'staging')
         self.timestamp = 1403007314
+        tenants.set_current_tenant(tenants.UnrestrictedTenant)
 
     def make_event(self, **kwargs):
         result = {
